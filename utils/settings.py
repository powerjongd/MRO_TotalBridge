--- conflicted
+++ resolved
@@ -215,7 +215,6 @@
         # Serial (임무컴퓨터용 MAVLink)
         g.setdefault("serial_port", "")
         g.setdefault("serial_baud", 115200)
-<<<<<<< HEAD
         g.setdefault("generator_ip", "127.0.0.1")
         g.setdefault("generator_port", 15020)
         g.setdefault("presets", {"version": 2, "slots": [None] * 6})
@@ -230,9 +229,7 @@
                 "selected": 0,
             },
         )
-=======
-        g.setdefault("presets", [])
->>>>>>> 0b76ad61
+
         g.setdefault("selected_preset", 0)
 
         # Relay 기본값

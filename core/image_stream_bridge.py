--- conflicted
+++ resolved
@@ -60,7 +60,6 @@
         self.ip = settings.get("ip", "0.0.0.0")
         self.tcp_port = int(settings.get("tcp_port", 9999))
         self.udp_port = int(settings.get("udp_port", 9998))
-<<<<<<< HEAD
 
         legacy_images = settings.get("images")
         self.realtime_dir = str(
@@ -75,16 +74,7 @@
 
         # Cached metadata for predefined set enumeration.
         self._predefined_numbers: list[int] = []
-=======
-        self.realtime_dir = str(
-            settings.get(
-                "realtime_dir",
-                settings.get("images", "./SaveFile"),
-            )
-        )
-        self.predefined_dir = str(settings.get("predefined_dir", "./PreDefinedImageSet"))
-        self.image_source_mode = self._sanitize_mode(settings.get("image_source_mode", "realtime"))
->>>>>>> 0b76ad61
+
 
         # runtime
         self.is_server_running = threading.Event()
@@ -109,12 +99,10 @@
 
         self._prepare_dirs()
         self._sync_next_number()
-<<<<<<< HEAD
+
         if self.image_source_mode == "predefined":
             self._predefined_numbers = self._scan_predefined_numbers()
-=======
-        self._predefined_numbers = self._scan_predefined_numbers()
->>>>>>> 0b76ad61
+
 
     # --------------- lifecycle ---------------
 
@@ -543,11 +531,8 @@
             pass
 
 
-<<<<<<< HEAD
 class ImageStreamBridge(ImageBridgeCore):
-=======
-class ImageBridgeCore(ImageStreamBridge):
->>>>>>> 0b76ad61
+
     """Concrete alias retained for backwards compatibility."""
 
     pass

# core/gimbal_control.py
# -*- coding: utf-8 -*-
from __future__ import annotations

import logging
import math
import socket
import struct
import threading
import time
from dataclasses import dataclass
from typing import Callable, Optional, Dict, Any, List, Set, Tuple

from pymavlink import mavutil
try:
    from serial import SerialException
except ImportError:
    from serial.serialutil import SerialException

from utils.helpers import euler_to_quat, wrap_angle_deg
from network.bridge_tcp import parse_bridge_tcp_command
from network.gimbal_icd import (
    MC_HB_TYPE,
    GIMBAL_STATUS_FLAGS,
    PARAM_TABLE,
    PARAM_COUNT,
    TCP_CMD_GET_STATUS,
    TCP_CMD_SET_TARGET,
    TCP_CMD_SET_ZOOM,
)
from network.gimbal_messages import (
    StatusSnapshot,
    build_gimbal_ctrl_packet,
    build_power_ctrl_packet,
    build_status_frame,
    parse_set_target,
    parse_set_zoom,
)
@dataclass(frozen=True)
class _SimOrientation:
    """Container describing a simulator pose and its quaternion."""

    sim_pitch: float
    sim_yaw: float
    sim_roll: float
    bridge_roll: float
    bridge_pitch: float
    bridge_yaw: float
    quat_xyzw: Tuple[float, float, float, float]

    @property
    def sim_rpy(self) -> Tuple[float, float, float]:
        return (self.sim_pitch, self.sim_yaw, self.sim_roll)

    @property
    def bridge_rpy(self) -> Tuple[float, float, float]:
        return (self.bridge_roll, self.bridge_pitch, self.bridge_yaw)


_LOG = logging.getLogger(__name__)


class _SimOrientationPipeline:
    """Simulator → bridge orientation conversion with shortest-arc tracking."""

    _DEFAULT_CHANNEL = "__default__"
    _ANGLE_ATOL = 1e-3

    def __init__(self) -> None:
        self._lock = threading.Lock()
        self._last_quat: Dict[str, Tuple[float, float, float, float]] = {}

    def reset(self, channel: Optional[str] = None) -> None:
        """Clear cached quaternions used for continuity enforcement."""

        return None

    @staticmethod
    def _coerce_quaternion(
        values: Any,
    ) -> Optional[Tuple[float, float, float, float]]:
        if values is None:
            return None
        try:
            candidate = tuple(float(v) for v in values)
        except (TypeError, ValueError):
            return None
        if len(candidate) != 4:
            return None
        if any(not math.isfinite(v) for v in candidate):
            return None
        return candidate

    @staticmethod
    def _normalize_quaternion(
        quat: Optional[Tuple[float, float, float, float]]
    ) -> Optional[Tuple[float, float, float, float]]:
        if quat is None:
            return None
        norm = math.sqrt(sum(a * a for a in quat))
        if not norm or not math.isfinite(norm):
            return None
        return tuple(a / norm for a in quat)

    @staticmethod
    def _dot(
        a: Tuple[float, float, float, float],
        b: Tuple[float, float, float, float],
    ) -> float:
        return sum(x * y for x, y in zip(a, b))

    def _align_quaternion(
        self,
        quat: Tuple[float, float, float, float],
        reference: Optional[Tuple[float, float, float, float]],
        prev: Optional[Tuple[float, float, float, float]],
    ) -> Tuple[float, float, float, float]:
        candidate = quat
        if reference is not None and self._dot(candidate, reference) < 0.0:
            candidate = tuple(-v for v in candidate)
        if prev is not None and self._dot(candidate, prev) < 0.0:
            candidate = tuple(-v for v in candidate)
        normalized = self._normalize_quaternion(candidate)
        return normalized or candidate

    @staticmethod
    def _coerce_quaternion(
        values: Any,
    ) -> Optional[Tuple[float, float, float, float]]:
        if values is None:
            return None
        try:
            candidate = tuple(float(v) for v in values)
        except (TypeError, ValueError):
            return None
        if len(candidate) != 4:
            return None
        if any(not math.isfinite(v) for v in candidate):
            return None
        return candidate

    @staticmethod
    def _normalize_quaternion(
        quat: Optional[Tuple[float, float, float, float]]
    ) -> Optional[Tuple[float, float, float, float]]:
        if quat is None:
            return None
        norm = math.sqrt(sum(a * a for a in quat))
        if not norm or not math.isfinite(norm):
            return None
        return tuple(a / norm for a in quat)

    @staticmethod
    def _dot(
        a: Tuple[float, float, float, float],
        b: Tuple[float, float, float, float],
    ) -> float:
        return sum(x * y for x, y in zip(a, b))

    def _align_quaternion(
        self,
        quat: Tuple[float, float, float, float],
        reference: Optional[Tuple[float, float, float, float]],
        prev: Optional[Tuple[float, float, float, float]],
    ) -> Tuple[float, float, float, float]:
        candidate = quat
        if reference is not None and self._dot(candidate, reference) < 0.0:
            candidate = tuple(-v for v in candidate)
        if prev is not None and self._dot(candidate, prev) < 0.0:
            candidate = tuple(-v for v in candidate)
        normalized = self._normalize_quaternion(candidate)
        return normalized or candidate

    def build_from_sim(
        self,
        sim_pitch: float,
        sim_yaw: float,
        sim_roll: float,
        *,
        channel: Optional[str] = None,
        reference_quat: Optional[Tuple[float, float, float, float]] = None,
    ) -> _SimOrientation:

        pitch = wrap_angle_deg(float(sim_pitch))
        yaw = wrap_angle_deg(float(sim_yaw))
        roll = wrap_angle_deg(float(sim_roll))

        bridge_roll = roll
        bridge_pitch = pitch
        bridge_yaw = yaw

        quat = tuple(
            float(a) for a in euler_to_quat(bridge_roll, bridge_pitch, bridge_yaw)
        )

        reference_tuple = self._normalize_quaternion(
            self._coerce_quaternion(reference_quat)
        )
        channel_key = channel or self._DEFAULT_CHANNEL

        with self._lock:
            prev = self._last_quat.get(channel_key)
            prev_norm = self._normalize_quaternion(prev)
            quat = self._align_quaternion(quat_raw, reference_tuple, prev_norm)
            if not _quaternion_matches_angles(
                bridge_roll,
                bridge_pitch,
                bridge_yaw,
                quat,
                atol=self._ANGLE_ATOL,
            ):
                _log_quaternion_mismatch(
                    bridge_roll,
                    bridge_pitch,
                    bridge_yaw,
                    quat,
                    source="shortest-arc",
                )
                quat = self._align_quaternion(quat_raw, reference_tuple, None)
                if not _quaternion_matches_angles(
                    bridge_roll,
                    bridge_pitch,
                    bridge_yaw,
                    quat,
                    atol=self._ANGLE_ATOL,
                ):
                    _log_quaternion_mismatch(
                        bridge_roll,
                        bridge_pitch,
                        bridge_yaw,
                        quat,
                        source="canonical",
                    )
            self._last_quat[channel_key] = quat

        return _SimOrientation(
            sim_pitch=pitch,
            sim_yaw=yaw,
            sim_roll=roll,
            bridge_roll=bridge_roll,
            bridge_pitch=bridge_pitch,
            bridge_yaw=bridge_yaw,
            quat_xyzw=quat,
        )

def _quaternion_matches_angles(
    bridge_roll: float,
    bridge_pitch: float,
    bridge_yaw: float,
    quat: Tuple[float, float, float, float],
    *,
    atol: float,
) -> bool:
    """Check whether ``quat`` reproduces the supplied bridge angles within tolerance."""

    pitch_q, yaw_q, roll_q = _quat_to_frotator_deg(*quat)
    diff_roll = wrap_angle_deg(roll_q - bridge_roll)
    diff_pitch = wrap_angle_deg(pitch_q - bridge_pitch)
    diff_yaw = wrap_angle_deg(yaw_q - bridge_yaw)
    return (
        abs(diff_roll) <= atol
        and abs(diff_pitch) <= atol
        and abs(diff_yaw) <= atol
    )


def _log_quaternion_mismatch(
    bridge_roll: float,
    bridge_pitch: float,
    bridge_yaw: float,
    quat: Tuple[float, float, float, float],
    *,
    source: str,
) -> None:
    try:
        pitch_q, yaw_q, roll_q = _quat_to_frotator_deg(*quat)
        diff_roll = wrap_angle_deg(roll_q - bridge_roll)
        diff_pitch = wrap_angle_deg(pitch_q - bridge_pitch)
        diff_yaw = wrap_angle_deg(yaw_q - bridge_yaw)
        _LOG.warning(
            (
                "Quaternion mismatch detected (%s): target R/P/Y="
                "(%.3f, %.3f, %.3f) derived=(%.3f, %.3f, %.3f) "
                "diff=(%.5f, %.5f, %.5f)"
            ),
            source,
            bridge_roll,
            bridge_pitch,
            bridge_yaw,
            roll_q,
            pitch_q,
            yaw_q,
            diff_roll,
            diff_pitch,
            diff_yaw,
        )
    except Exception:
        _LOG.warning(
            "Quaternion mismatch detected (%s): target R/P/Y=(%.3f, %.3f, %.3f) quat=%s",
            source,
            bridge_roll,
            bridge_pitch,
            bridge_yaw,
            quat,
        )


def _quat_to_frotator_deg(qx: float, qy: float, qz: float, qw: float) -> Tuple[float, float, float]:
    """Return Unreal-style ``(Pitch, Yaw, Roll)`` angles derived from ``(x, y, z, w)``."""

    n = math.sqrt(qx * qx + qy * qy + qz * qz + qw * qw) or 1.0
    x, y, z, w = qx / n, qy / n, qz / n, qw / n

    # Standard roll (X), pitch (Y), yaw (Z) extraction.
    sinr_cosp = 2.0 * (w * x + y * z)
    cosr_cosp = 1.0 - 2.0 * (x * x + y * y)
    roll = math.degrees(math.atan2(sinr_cosp, cosr_cosp))

    sinp = 2.0 * (w * y - z * x)
    if abs(sinp) >= 1:
        pitch = math.degrees(math.copysign(math.pi / 2, sinp))
    else:
        pitch = math.degrees(math.asin(sinp))

    siny_cosp = 2.0 * (w * z + x * y)
    cosy_cosp = 1.0 - 2.0 * (y * y + z * z)
    yaw = math.degrees(math.atan2(siny_cosp, cosy_cosp))

    # Unreal's ``FRotator`` stores angles as (Pitch, Yaw, Roll).
    return pitch, yaw, roll
class GimbalControl:
    def __init__(
        self,
        log_cb,
        status_cb,
        settings: Dict[str, Any],
        *,
        zoom_update_cb: Optional[Callable[[float], None]] = None,
    ) -> None:
        self.log = log_cb
        self.status_cb = status_cb
        self.s = dict(settings)

        self.control_method = self._normalize_control_method(self.s.get("control_method", "tcp"))
        self.s["control_method"] = self.control_method

        self._zoom_update_cb = zoom_update_cb

        self.tx_sock = socket.socket(socket.AF_INET, socket.SOCK_DGRAM)
        self.tx_sock.settimeout(0.2)

        self._lock = threading.Lock()
        self.pos = [float(self.s.get("pos_x", 0.0)),
                    float(self.s.get("pos_y", 0.0)),
                    float(self.s.get("pos_z", 0.0))]
        self.rpy_cur = [float(self.s.get("init_roll_deg", 0.0)),
                        float(self.s.get("init_pitch_deg", 0.0)),
                        float(self.s.get("init_yaw_deg", 0.0))]
        self.rpy_tgt = self.rpy_cur[:]
        self.max_rate_dps = float(self.s.get("max_rate_dps", 60.0))
        self.power_on = bool(self.s.get("power_on", True))
        self.zoom_scale = max(1.0, float(self.s.get("zoom_scale", 1.0)))

        self.sensor_type = int(self.s.get("sensor_type", 0)) & 0xFF
        self.sensor_id   = int(self.s.get("sensor_id", 0)) & 0xFF
        self.s["sensor_type"] = self.sensor_type
        self.s["sensor_id"] = self.sensor_id

        self.mavlink_preset_index = int(self.s.get("mavlink_preset_index", 0))
        self.mavlink_sensor_type = int(self.s.get("mavlink_sensor_type", self.sensor_type)) & 0xFF
        self.mavlink_sensor_id = int(self.s.get("mavlink_sensor_id", self.sensor_id)) & 0xFF
        self.s["mavlink_preset_index"] = self.mavlink_preset_index
        self.s["mavlink_sensor_type"] = self.mavlink_sensor_type
        self.s["mavlink_sensor_id"] = self.mavlink_sensor_id

        # ✅ MAVLink IDs를 설정에서 읽어오도록
        self.mav_sys_id  = int(self.s.get("mav_sysid", 1))
        self.mav_comp_id = int(self.s.get("mav_compid", 154))

        self.rx_ip = self.s.get("bind_ip", "0.0.0.0")
        self.rx_port = int(self.s.get("bind_port", 16060))

        self.debug_dump_packets = bool(self.s.get("debug_dump_packets", False))
        self.s["debug_dump_packets"] = self.debug_dump_packets

        self.stop_ev = threading.Event()
        self.ctrl_thread = None
        self.mav_rx_thread = None
        self.mav_tx_thread = None
        self._tcp_thread: Optional[threading.Thread] = None
        self._tcp_sock: Optional[socket.socket] = None
        self._tcp_clients: Set[socket.socket] = set()
        self._tcp_clients_lock = threading.Lock()
        self._tcp_stop = threading.Event()
        self._mav_stop = threading.Event()

        self._mav_lock = threading.Lock()
        self.mav: Optional[mavutil.mavfile] = None
        self.serial_port = str(self.s.get("serial_port", "") or "").strip()
        self.s["serial_port"] = self.serial_port
        self.serial_baud = int(self.s.get("serial_baud", 115200))
        self.s["serial_baud"] = self.serial_baud
        if self.control_method == "mavlink" and not self.serial_port:
            self.log("[GIMBAL] No serial port configured; falling back to TCP control")
            self.control_method = "tcp"
            self.s["control_method"] = self.control_method
        self.hb_rx_ok = False
        self.last_hb_rx = 0.0

        self._last_rpy = self.rpy_cur[:]
        self._last_ts = time.time()
        self._rpy_rate = [0.0, 0.0, 0.0]
        self._last_sent_snapshot: Optional[
            Tuple[int, int, Tuple[float, float, float], Tuple[float, float, float]]
        ] = None
        self._orientation_pipeline = _SimOrientationPipeline()

        if self._zoom_update_cb:
            try:
                self._zoom_update_cb(self.zoom_scale)
            except Exception as exc:
                self.log(f"[GIMBAL] zoom callback init error: {exc}")

    # -------- lifecycle --------
    @staticmethod
    def _sanitize_sensor_code(value: Any) -> int:
        try:
            return int(value) & 0xFF
        except Exception:
            return 0

    def _active_sensor_codes_locked(self) -> Tuple[int, int]:
        if self.control_method == "mavlink":
            sensor_type = self.mavlink_sensor_type
            sensor_id = self.mavlink_sensor_id
        else:
            sensor_type = self.sensor_type
            sensor_id = self.sensor_id
        return sensor_type & 0xFF, sensor_id & 0xFF

    def _active_sensor_codes(self) -> Tuple[int, int]:
        with self._lock:
            return self._active_sensor_codes_locked()

    def _resolve_sensor_codes_locked(
        self,
        sensor_type_override: Optional[int],
        sensor_id_override: Optional[int],
    ) -> Tuple[int, int]:
        base_type, base_id = self._active_sensor_codes_locked()
        resolved_type = self._sanitize_sensor_code(
            base_type if sensor_type_override is None else sensor_type_override
        )
        resolved_id = self._sanitize_sensor_code(
            base_id if sensor_id_override is None else sensor_id_override
        )
        return resolved_type, resolved_id

    @staticmethod
    def _normalize_control_method(value: Any) -> str:
        if isinstance(value, str):
            lowered = value.lower()
            if lowered in ("tcp", "mavlink"):
                return lowered
        return "tcp"

    def start(self) -> None:
        self.stop_ev.clear()
        if not self.ctrl_thread or not self.ctrl_thread.is_alive():
            self.ctrl_thread = threading.Thread(target=self._control_loop, daemon=True)
            self.ctrl_thread.start()
        self._apply_control_method_runtime(restart=True)
        self._emit_status("RUNNING")
        self.log("[GIMBAL] started")

    def stop(self) -> None:
        self.stop_ev.set()
        try: self.tx_sock.close()
        except Exception: pass
        self._stop_tcp()
        self._stop_mavlink_threads()
        self._emit_status("STOPPED")
        self.log("[GIMBAL] stopped")

    def update_settings(self, settings: Dict[str, Any]) -> None:
        restart_tcp = False
        method_changed = False
        serial_changed = False
        baud_changed = False
        new_zoom: Optional[float] = None
        with self._lock:
            requested_method = self._normalize_control_method(
                settings.get("control_method", self.control_method)
            )
            requested_serial = str(settings.get("serial_port", self.serial_port) or "").strip()
            requested_baud = self.serial_baud
            if "serial_baud" in settings:
                try:
                    requested_baud = int(settings.get("serial_baud", self.serial_baud))
                except (TypeError, ValueError):
                    requested_baud = self.serial_baud
            if requested_method == "mavlink" and not requested_serial:
                raise ValueError("MAVLink control requires a serial port before activation")
            self.s.update(settings)
            self.sensor_type = self._sanitize_sensor_code(self.s.get("sensor_type", self.sensor_type))
            self.sensor_id   = self._sanitize_sensor_code(self.s.get("sensor_id", self.sensor_id))
            self.s["sensor_type"] = self.sensor_type
            self.s["sensor_id"] = self.sensor_id
            self.max_rate_dps = float(self.s.get("max_rate_dps", self.max_rate_dps))
            self.pos = [float(self.s.get("pos_x", self.pos[0])),
                        float(self.s.get("pos_y", self.pos[1])),
                        float(self.s.get("pos_z", self.pos[2]))]
            self.power_on = bool(self.s.get("power_on", self.power_on))
            if "zoom_scale" in self.s:
                new_zoom = max(1.0, float(self.s.get("zoom_scale", self.zoom_scale)))
            # ✅ 시스템/컴포넌트 ID 반영
            if "mav_sysid" in self.s:  self.mav_sys_id  = int(self.s["mav_sysid"])
            if "mav_compid" in self.s: self.mav_comp_id = int(self.s["mav_compid"])
            if requested_method != self.control_method:
                self.control_method = requested_method
                method_changed = True
            self.s["control_method"] = self.control_method
            if "bind_ip" in self.s:
                new_ip = self.s.get("bind_ip", self.rx_ip)
                if new_ip != self.rx_ip:
                    self.rx_ip = new_ip
                    restart_tcp = True
            if "bind_port" in self.s:
                new_port = int(self.s.get("bind_port", self.rx_port))
                if new_port != self.rx_port:
                    self.rx_port = new_port
                    restart_tcp = True
            if "debug_dump_packets" in settings:
                self.debug_dump_packets = bool(self.s.get("debug_dump_packets", self.debug_dump_packets))
                self.s["debug_dump_packets"] = self.debug_dump_packets
            if {"sensor_type", "sensor_id"}.intersection(settings.keys()):
                self._invalidate_cached_orientation_locked()
            if "mavlink_preset_index" in settings:
                self.mavlink_preset_index = int(self.s.get("mavlink_preset_index", self.mavlink_preset_index))
                self.s["mavlink_preset_index"] = self.mavlink_preset_index
            if "mavlink_sensor_type" in settings:
                self.mavlink_sensor_type = self._sanitize_sensor_code(settings.get("mavlink_sensor_type", self.mavlink_sensor_type))
                self.s["mavlink_sensor_type"] = self.mavlink_sensor_type
                self._invalidate_cached_orientation_locked()
            if "mavlink_sensor_id" in settings:
                self.mavlink_sensor_id = self._sanitize_sensor_code(settings.get("mavlink_sensor_id", self.mavlink_sensor_id))
                self.s["mavlink_sensor_id"] = self.mavlink_sensor_id
                self._invalidate_cached_orientation_locked()
            self._invalidate_cached_orientation_locked()

            if requested_serial != self.serial_port:
                self.serial_port = requested_serial
                serial_changed = True
            self.s["serial_port"] = self.serial_port
            if requested_baud != self.serial_baud:
                self.serial_baud = requested_baud
                baud_changed = True
            self.s["serial_baud"] = self.serial_baud

        self.log("[GIMBAL] settings updated")
        if method_changed:
            self.log(f"[GIMBAL] control method -> {self.control_method.upper()}")
        if restart_tcp and self.control_method == "tcp":
            self.log("[GIMBAL] restarting TCP listener due to bind change")
            self._stop_tcp()
        if self.control_method == "tcp":
            if restart_tcp or method_changed:
                self._start_tcp()
            self._stop_mavlink_threads()
        else:
            if method_changed or serial_changed or baud_changed:
                self._stop_mavlink_threads()
            self._stop_tcp()
            self._ensure_mavlink_running(force_restart=method_changed or serial_changed or baud_changed)
        if new_zoom is not None:
            self._set_zoom_scale(new_zoom)

    # -------- public controls --------

    def _apply_control_method_runtime(self, restart: bool = False) -> None:
        if self.control_method == "mavlink":
            if restart:
                self._stop_mavlink_threads()
            self._stop_tcp()
            self._ensure_mavlink_running(force_restart=restart)
        else:
            if restart:
                self._stop_tcp()
            self._start_tcp()
            self._stop_mavlink_threads()

    def _ensure_mavlink_running(self, force_restart: bool = False) -> None:
        if self.control_method != "mavlink":
            return
        if not self.serial_port:
            if force_restart:
                self.log("[GIMBAL] MAVLink mode requested without a serial port; skipping activation")

            return
        if force_restart:
            self._stop_mavlink_threads()
        if self.mav_rx_thread and self.mav_rx_thread.is_alive() and not self._mav_stop.is_set():
            return
        self._open_serial()

    def _stop_mavlink_threads(self) -> None:
        self._mav_stop.set()
        with self._mav_lock:
            mav = self.mav
            self.mav = None
        if mav:
            try:
                mav.close()
            except Exception:
                pass
        for th in (self.mav_rx_thread, self.mav_tx_thread):
            if th and th.is_alive():
                try:
                    th.join(timeout=0.5)
                except Exception:
                    pass
        self.mav_rx_thread = None
        self.mav_tx_thread = None
        self._mav_stop.clear()
        self.hb_rx_ok = False

    def _apply_pose_locked(
        self,
        position_xyz: Tuple[float, float, float],
        bridge_rpy: Tuple[float, float, float],
        *,
        persist: bool = False,
    ) -> None:
        self.pos[:] = [float(position_xyz[0]), float(position_xyz[1]), float(position_xyz[2])]
        self.rpy_tgt[:] = [float(bridge_rpy[0]), float(bridge_rpy[1]), float(bridge_rpy[2])]
        if persist:
            self.s["pos_x"], self.s["pos_y"], self.s["pos_z"] = self.pos
            self.s["init_roll_deg"], self.s["init_pitch_deg"], self.s["init_yaw_deg"] = self.rpy_tgt
        self._invalidate_cached_orientation_locked()

    def set_target_pose(
        self,
        x: float,
        y: float,
        z: float,
        sim_pitch_deg: float,
        sim_yaw_deg: float,
        sim_roll_deg: float,
        *,
        persist: bool = False,
        log: bool = True,
    ) -> _SimOrientation:
        orientation = self._orientation_pipeline.build_from_sim(
            sim_pitch_deg,
            sim_yaw_deg,
            sim_roll_deg,
            channel="target_pose",
        )
        with self._lock:
            self._apply_pose_locked(
                (x, y, z), orientation.bridge_rpy, persist=persist
            )
        if log:
            sim_pitch, sim_yaw, sim_roll = orientation.sim_rpy
            bridge_roll, bridge_pitch, bridge_yaw = orientation.bridge_rpy
            self.log(
                f"[GIMBAL] target pose set → xyz=({x:.2f},{y:.2f},{z:.2f}), "
                f"sim_rpy(P,Y,R)=({sim_pitch:.1f},{sim_yaw:.1f},{sim_roll:.1f}) "
                f"bridge_rpy=({bridge_roll:.1f},{bridge_pitch:.1f},{bridge_yaw:.1f})"
            )
        return orientation

    def set_target_pose_from_rpy(
        self,
        x: float,
        y: float,
        z: float,
        roll_deg: float,
        pitch_deg: float,
        yaw_deg: float,
        *,
        persist: bool = False,
        log: bool = True,
    ) -> _SimOrientation:
        """Apply a target pose using legacy roll/pitch/yaw ordering."""

        sim_pitch, sim_yaw, sim_roll = self._bridge_to_sim_rpy(
            roll_deg, pitch_deg, yaw_deg
        )
        return self.set_target_pose(
            x,
            y,
            z,
            sim_pitch,
            sim_yaw,
            sim_roll,
            persist=persist,
            log=log,
        )

    def set_max_rate(self, rate_dps: float) -> None:
        with self._lock:
            self.max_rate_dps = float(rate_dps)
        self.log(f"[GIMBAL] max rate = {rate_dps:.1f} dps")

    def set_power(self, on: bool) -> None:
        with self._lock:
            self.power_on = bool(on)
        self.log(f"[GIMBAL] power state updated (no send) -> {'ON' if on else 'OFF'}")

    def build_power_packet(
        self,
        on: bool,
        *,
        sensor_type: Optional[int] = None,
        sensor_id: Optional[int] = None,
    ) -> bytes:
        """Return the raw SensorPowerCtrl packet for the requested sensor."""

        with self._lock:
            sensor_type_i, sensor_id_i = self._resolve_sensor_codes_locked(
                sensor_type, sensor_id
            )
        return self._pack_power_ctrl(sensor_type_i, sensor_id_i, int(bool(on)))

    def get_power_packet_example(
        self,
        on: bool,
        *,
        sensor_type: Optional[int] = None,
        sensor_id: Optional[int] = None,
    ) -> bytearray:
        """Provide a bytearray sample for UI inspection."""

        return bytearray(
            self.build_power_packet(on, sensor_type=sensor_type, sensor_id=sensor_id)
        )

    def send_power(
        self,
        on: bool,
        *,
        sensor_type: Optional[int] = None,
        sensor_id: Optional[int] = None,
    ) -> bytes:
        with self._lock:
            sensor_type_i, sensor_id_i = self._resolve_sensor_codes_locked(
                sensor_type, sensor_id
            )
            packet = self._pack_power_ctrl(sensor_type_i, sensor_id_i, int(bool(on)))
            self.power_on = bool(on)
            target_ip = str(self.s.get("generator_ip", "127.0.0.1"))
            target_port = int(self.s.get("generator_port", 15020))
        try:
            self.tx_sock.sendto(packet, (target_ip, target_port))
            self.log(
                f"[GIMBAL] POWER {'ON' if on else 'OFF'} sent -> "
                f"sensor={sensor_type_i}/{sensor_id_i} target={target_ip}:{target_port}"
            )
            if self.debug_dump_packets:
                self._dump_packet_bytes("POWER", packet)
        except Exception as e:
            self.log(f"[GIMBAL] power send error: {e}")
        return packet

    def send_udp_preset(
        self,
        sensor_type: int,
        sensor_id: int,
        pos_x: float,
        pos_y: float,
        pos_z: float,
        sim_pitch_deg: float,
        sim_yaw_deg: float,
        sim_roll_deg: float,
        *,
        ip: Optional[str] = None,
        port: Optional[int] = None,
    ) -> None:
        """Send a one-shot gimbal control packet for a specific sensor preset.

        ``sim_pitch_deg``, ``sim_yaw_deg``, and ``sim_roll_deg`` follow the Unreal
        ``FRotator`` ordering of (Pitch, Yaw, Roll).
        """

        target_ip = ip or self.s.get("generator_ip", "127.0.0.1")
        target_port = int(port or self.s.get("generator_port", 15020))
        preset_channel = f"udp_preset:{int(sensor_type)}:{int(sensor_id)}"
        orientation = self._orientation_pipeline.build_from_sim(
            sim_pitch_deg,
            sim_yaw_deg,
            sim_roll_deg,
            channel=preset_channel,
        )
        pkt = self._pack_gimbal_ctrl(
            int(sensor_type),
            int(sensor_id),
            [float(pos_x), float(pos_y), float(pos_z)],
            orientation,
        )
        try:
            self.tx_sock.sendto(pkt, (target_ip, target_port))
            self.log(
                f"[GIMBAL] preset UDP sent -> sensor={sensor_type}/{sensor_id}, "
                f"target={target_ip}:{target_port}"
            )
            if self.debug_dump_packets:
                self._dump_packet_bytes("PRESET", pkt)
        except Exception as exc:
            self.log(f"[GIMBAL] preset UDP send error: {exc}")

    def get_generator_endpoint(self) -> Tuple[str, int]:
        with self._lock:
            ip = str(self.s.get("generator_ip", "127.0.0.1"))
            port = int(self.s.get("generator_port", 15020))
        return ip, port

    def apply_external_pose(
        self,
        sensor_type: int,
        sensor_id: int,
        pos_x: float,
        pos_y: float,
        pos_z: float,
        sim_pitch_deg: float,
        sim_yaw_deg: float,
        sim_roll_deg: float,
    ) -> None:
        """Handle an external Set_Gimbal request originating from the image stream module.

        Incoming angles are expected in the simulator's (Pitch, Yaw, Roll) order.
        """

        sensor_type_i = self._sanitize_sensor_code(sensor_type)
        sensor_id_i = self._sanitize_sensor_code(sensor_id)
        with self._lock:
            self.sensor_type = sensor_type_i
            self.sensor_id = sensor_id_i
            self.s["sensor_type"] = sensor_type_i
            self.s["sensor_id"] = sensor_id_i
            self._invalidate_cached_orientation_locked()

        orientation = self.set_target_pose(
            pos_x,
            pos_y,
            pos_z,
            sim_pitch_deg,
            sim_yaw_deg,
            sim_roll_deg,
            log=False,
        )
        self.send_udp_preset(
            sensor_type_i,
            sensor_id_i,
            pos_x,
            pos_y,
            pos_z,
            sim_pitch_deg,
            sim_yaw_deg,
            sim_roll_deg,
        )
        self.log(
            "[GIMBAL] external pose applied -> sensor=%d/%d xyz=(%.2f,%.2f,%.2f) "
            "sim_rpy(P,Y,R)=(%.2f,%.2f,%.2f) bridge_rpy=(%.2f,%.2f,%.2f)",
            (
                sensor_type_i,
                sensor_id_i,
                pos_x,
                pos_y,
                pos_z,
                orientation.sim_pitch,
                orientation.sim_yaw,
                orientation.sim_roll,
                orientation.bridge_roll,
                orientation.bridge_pitch,
                orientation.bridge_yaw,
            ),
        )

    def set_mavlink_target(self, preset_index: int, sensor_type: int, sensor_id: int) -> None:
        idx = max(0, int(preset_index))
        sensor_type_i = self._sanitize_sensor_code(sensor_type)
        sensor_id_i = self._sanitize_sensor_code(sensor_id)
        with self._lock:
            self.mavlink_preset_index = idx
            self.mavlink_sensor_type = sensor_type_i
            self.mavlink_sensor_id = sensor_id_i
            self.s["mavlink_preset_index"] = self.mavlink_preset_index
            self.s["mavlink_sensor_type"] = self.mavlink_sensor_type
            self.s["mavlink_sensor_id"] = self.mavlink_sensor_id
            self._invalidate_cached_orientation_locked()
        self.log(
            "[GIMBAL] MAVLink preset target -> preset=%d sensor=%d/%d",
            idx + 1,
            sensor_type_i,
            sensor_id_i,
        )

    def set_mav_ids(self, sys_id: int, comp_id: int) -> None:
        with self._lock:
            self.mav_sys_id  = int(sys_id)
            self.mav_comp_id = int(comp_id)
            self.s["mav_sysid"]  = self.mav_sys_id
            self.s["mav_compid"] = self.mav_comp_id
        self.log(f"[GIMBAL] MAV IDs updated: sys={self.mav_sys_id}, comp={self.mav_comp_id}")

    # -------- serial / MAVLink --------
    def open_serial(self, port: str, baud: int) -> None:
        cleaned_port = str(port or "").strip()
        self.serial_port = cleaned_port
        self.s["serial_port"] = self.serial_port
        self.serial_baud = int(baud)
        self.s["serial_baud"] = self.serial_baud

        if self.control_method == "mavlink":
            self._ensure_mavlink_running(force_restart=True)
        else:
            self.log("[GIMBAL] Serial configured but control method is TCP; switch to MAVLink to activate")

    def _open_serial(self) -> None:
        self._stop_mavlink_threads()
        if not self.serial_port:
            return
        try:
            mav = mavutil.mavlink_connection(
                self.serial_port,
                baud=self.serial_baud,
                source_system=self.mav_sys_id,
                source_component=self.mav_comp_id,
            )
            self.log(f"[GIMBAL] MAVLink serial: {self.serial_port} @ {self.serial_baud} (sys={self.mav_sys_id}, comp={self.mav_comp_id})")
            with self._mav_lock:
                self.mav = mav
            self._mav_stop.clear()
            self.mav_rx_thread = threading.Thread(target=self._mav_rx_loop, daemon=True)
            self.mav_tx_thread = threading.Thread(target=self._mav_tx_loop, daemon=True)
            self.mav_rx_thread.start()
            self.mav_tx_thread.start()
        except SerialException as e:
            self.log(f"[GIMBAL] serial error: {e}")
        except Exception as e:
            self.log(f"[GIMBAL] mavlink open error: {e}")

    # -------- status --------
    def _get_mavlink(self) -> Optional[mavutil.mavfile]:
        with self._mav_lock:
            return self.mav

    def get_status(self) -> Dict[str, Any]:
        with self._lock:
            method_display = self.control_method.upper() if self.control_method else "CTRL"
            return {
                "activated": True,
                "control_mode": method_display,
                "control_method": self.control_method,
                "current_roll_deg": self.rpy_cur[0],
                "current_pitch_deg": self.rpy_cur[1],
                "current_yaw_deg": self.rpy_cur[2],
                "current_x": self.pos[0],
                "current_y": self.pos[1],
                "current_z": self.pos[2],
                "wx": self._rpy_rate[0],
                "wy": self._rpy_rate[1],
                "wz": self._rpy_rate[2],
                "max_rate_dps": self.max_rate_dps,
                "serial_state": (self.serial_port or "-"),
                "hb_rx_ok": self.hb_rx_ok,
                "mav_sysid": self.mav_sys_id,
                "mav_compid": self.mav_comp_id,
                "zoom_scale": self.zoom_scale,
                "tcp_bind": f"{self.rx_ip}:{self.rx_port}",
            }

    # -------- TCP control server --------
    def _start_tcp(self) -> None:
        if self.control_method != "tcp":
            return
        if self._tcp_thread and self._tcp_thread.is_alive() and self._tcp_sock:
            return
        self._tcp_stop.clear()
        try:
            self._open_tcp()
        except Exception as exc:
            self.log(f"[GIMBAL] TCP listen failed: {exc}")
            return
        self._tcp_thread = threading.Thread(target=self._tcp_accept_loop, daemon=True)
        self._tcp_thread.start()

    def _stop_tcp(self) -> None:
        self._tcp_stop.set()
        try:
            if self._tcp_sock:
                try:
                    wake = socket.socket(socket.AF_INET, socket.SOCK_STREAM)
                    wake.settimeout(0.2)
                    wake.connect((("127.0.0.1" if self.rx_ip in ("0.0.0.0", "") else self.rx_ip), self.rx_port))
                    wake.close()
                except Exception:
                    pass
                self._tcp_sock.close()
        except Exception:
            pass
        self._tcp_sock = None
        with self._tcp_clients_lock:
            clients = list(self._tcp_clients)
            self._tcp_clients.clear()
        for conn in clients:
            try:
                conn.close()
            except Exception:
                pass
        self._tcp_thread = None

    def _open_tcp(self) -> None:
        self._tcp_sock = socket.socket(socket.AF_INET, socket.SOCK_STREAM)
        self._tcp_sock.setsockopt(socket.SOL_SOCKET, socket.SO_REUSEADDR, 1)
        self._tcp_sock.bind((self.rx_ip, self.rx_port))
        self._tcp_sock.listen(5)
        self.log(f"[GIMBAL] TCP listening: {self.rx_ip}:{self.rx_port}")

    def _tcp_accept_loop(self) -> None:
        while not self._tcp_stop.is_set():
            try:
                conn, addr = self._tcp_sock.accept()
            except OSError:
                break
            except Exception as exc:
                self.log(f"[GIMBAL] TCP accept error: {exc}")
                time.sleep(0.1)
                continue
            if self._tcp_stop.is_set():
                try:
                    conn.close()
                except Exception:
                    pass
                break
            with self._tcp_clients_lock:
                self._tcp_clients.add(conn)
            self.log(f"[GIMBAL] TCP client connected: {addr}")
            t = threading.Thread(target=self._handle_tcp_client, args=(conn, addr), daemon=True)
            t.start()

    def _handle_tcp_client(self, conn: socket.socket, addr) -> None:
        try:
            while not self._tcp_stop.is_set():
                header = self._recv_all(conn, 4)
                if not header:
                    break
                (payload_len,) = struct.unpack("<I", header)
                payload = self._recv_all(conn, payload_len)
                if not payload:
                    break
                self._process_tcp_command(payload, conn)
        except Exception as exc:
            self.log(f"[GIMBAL] TCP client error from {addr}: {exc}")
        finally:
            try:
                conn.close()
            except Exception:
                pass
            with self._tcp_clients_lock:
                self._tcp_clients.discard(conn)
            self.log(f"[GIMBAL] TCP client disconnected: {addr}")

    @staticmethod
    def _recv_all(conn: socket.socket, n: int) -> Optional[bytes]:
        buf = bytearray()
        while len(buf) < n:
            chunk = conn.recv(n - len(buf))
            if not chunk:
                return None
            buf.extend(chunk)
        return bytes(buf)

    def _process_tcp_command(self, payload: bytes, conn: socket.socket) -> None:
        command = parse_bridge_tcp_command(payload)
        if command is None:
            self.log("[GIMBAL] TCP payload too short")
            return

        if command.cmd_id == TCP_CMD_SET_TARGET:
            target = parse_set_target(command)
            if target is None:
                self.log("[GIMBAL] TCP SET_TARGET invalid payload")
                return
            sensor_type = self._sanitize_sensor_code(target.sensor_type)
            sensor_id = self._sanitize_sensor_code(target.sensor_id)
            px, py, pz = (
                float(target.position_xyz[0]),
                float(target.position_xyz[1]),
                float(target.position_xyz[2]),
            )
            legacy_roll, legacy_pitch, legacy_yaw = target.legacy_rpy
            with self._lock:
                self.sensor_type = sensor_type
                self.sensor_id = sensor_id
                self.s["sensor_type"] = self.sensor_type
                self.s["sensor_id"] = self.sensor_id
            orientation = self.set_target_pose_from_rpy(
                px,
                py,
                pz,
                legacy_roll,
                legacy_pitch,
                legacy_yaw,
                persist=True,
                log=False,
            )
            sim_pitch, sim_yaw, sim_roll = orientation.sim_rpy
            self.log(
                f"[GIMBAL] TCP target -> sensor={sensor_type}/{sensor_id} "
                f"xyz=({px:.2f},{py:.2f},{pz:.2f}) sim_rpy(P,Y,R)=({sim_pitch:.2f},{sim_yaw:.2f},{sim_roll:.2f}) "
                f"bridge_rpy=({orientation.bridge_roll:.2f},{orientation.bridge_pitch:.2f},{orientation.bridge_yaw:.2f})"
            )
            self._send_status_message(conn)
        elif command.cmd_id == TCP_CMD_SET_ZOOM:
            zoom = parse_set_zoom(command)
            if zoom is None:
                self.log("[GIMBAL] TCP SET_ZOOM invalid payload")
                return
            self._set_zoom_scale(zoom.zoom_scale)
            self.log(f"[GIMBAL] TCP zoom scale -> {self.zoom_scale:.2f}")
            self._send_status_message(conn)
        elif command.cmd_id == TCP_CMD_GET_STATUS:
            self._send_status_message(conn)
        else:
            self.log(f"[GIMBAL] TCP unknown cmd: 0x{command.cmd_id:02X}")

    def _send_status_message(self, conn: socket.socket) -> None:
        with self._lock:
            sensor_type = self.sensor_type
            sensor_id = self.sensor_id
            px, py, pz = self.pos
            r_cur, p_cur, y_cur = self.rpy_cur
            r_tgt, p_tgt, y_tgt = self.rpy_tgt
            zoom = self.zoom_scale
            max_rate = self.max_rate_dps
        orientation_cur = self._orientation_pipeline.build_from_sim(
            *self._bridge_to_sim_rpy(r_cur, p_cur, y_cur),
            channel="status_current",
        )
        orientation_tgt = self._orientation_pipeline.build_from_sim(
            *self._bridge_to_sim_rpy(r_tgt, p_tgt, y_tgt),
            channel="status_target",
        )
        snapshot = StatusSnapshot(
            sensor_type=sensor_type,
            sensor_id=sensor_id,
            position_xyz=(px, py, pz),
            sim_rpy_current=orientation_cur.sim_rpy,
            sim_rpy_target=orientation_tgt.sim_rpy,
            zoom_scale=zoom,
            max_rate_dps=max_rate,
        )
        ts_sec = int(time.time())
        ts_nsec = time.time_ns() % 1_000_000_000
        frame = build_status_frame(snapshot, ts_sec=ts_sec, ts_nsec=ts_nsec)
        try:
            conn.sendall(frame)
        except Exception as exc:
            self.log(f"[GIMBAL] TCP send status failed: {exc}")

    def _set_zoom_scale(self, value: float) -> None:
        zoom = max(1.0, float(value))
        with self._lock:
            if abs(zoom - self.zoom_scale) < 1e-3:
                return
            self.zoom_scale = zoom
            self.s["zoom_scale"] = self.zoom_scale
        if self._zoom_update_cb:
            try:
                self._zoom_update_cb(self.zoom_scale)
            except Exception as exc:
                self.log(f"[GIMBAL] zoom callback error: {exc}")

    def set_zoom_scale(self, value: float) -> None:
        self._set_zoom_scale(value)

    # -------- control loop & ICD send --------
    def _control_loop(self) -> None:
        period = 0.01  # 100 Hz
        while not self.stop_ev.is_set():
            t0 = time.time()
            pkt: Optional[bytes] = None
            target: Optional[Tuple[str, int]] = None
            dump_ctrl = False
            with self._lock:
                dt = max(1e-3, t0 - self._last_ts)
                self._last_ts = t0

                for i in range(3):
                    err = self.rpy_tgt[i] - self.rpy_cur[i]
                    step = math.copysign(min(abs(err), self.max_rate_dps * dt), err)
                    self.rpy_cur[i] += step
                    self._rpy_rate[i] = (self.rpy_cur[i] - self._last_rpy[i]) / dt
                    self._last_rpy[i] = self.rpy_cur[i]

                sensor_type, sensor_id = self._active_sensor_codes_locked()
                bridge_roll = float(self.rpy_cur[0])
                bridge_pitch = float(self.rpy_cur[1])
                bridge_yaw = float(self.rpy_cur[2])
                snapshot = (
                    sensor_type,
                    sensor_id,
                    (float(self.pos[0]), float(self.pos[1]), float(self.pos[2])),
                    (bridge_roll, bridge_pitch, bridge_yaw),
                )
                should_send = (
                    self._last_sent_snapshot is None
                    or self._has_pose_delta(self._last_sent_snapshot, snapshot)
                )
                if should_send:
                    sim_pitch, sim_yaw, sim_roll = self._bridge_to_sim_rpy(
                        bridge_roll,
                        bridge_pitch,
                        bridge_yaw,
                    )
                    orientation = self._orientation_pipeline.build_from_sim(
                        sim_pitch,
                        sim_yaw,
                        sim_roll,
                        channel="udp_control",
                    )
                    if not _quaternion_matches_angles(
                        orientation.bridge_roll,
                        orientation.bridge_pitch,
                        orientation.bridge_yaw,
                        orientation.quat_xyzw,
                        atol=1e-3,
                    ):
<<<<<<< HEAD
                        _log_quaternion_mismatch(
                            orientation.bridge_roll,
                            orientation.bridge_pitch,
                            orientation.bridge_yaw,
                            orientation.quat_xyzw,
                            source="control-loop",
=======
                        raise RuntimeError(
                            "Quaternion output diverged from target Euler angles."
>>>>>>> 08f18b00
                        )
                    pkt = self._pack_gimbal_ctrl(sensor_type, sensor_id, self.pos, orientation)
                    target = (
                        str(self.s.get("generator_ip", "127.0.0.1")),
                        int(self.s.get("generator_port", 15020)),
                    )
                    dump_ctrl = self.debug_dump_packets
                    self._last_sent_snapshot = snapshot

            if pkt and target:
                try:
                    self.tx_sock.sendto(pkt, target)
                    if dump_ctrl:
                        self._dump_packet_bytes("CTRL", pkt)
                except Exception as e:
                    self.log(f"[GIMBAL] send 10706 error: {e}")

            time.sleep(max(0.0, period - (time.time() - t0)))

    # -------- MAVLink RX/TX --------
    def _mav_rx_loop(self) -> None:
        while not self.stop_ev.is_set() and not self._mav_stop.is_set():
            mav = self._get_mavlink()
            if not mav:
                time.sleep(0.1)
                continue
            try:
                m = mav.recv_match(blocking=True, timeout=0.2)
                if not m:
                    continue
                t = m.get_type()
                if t == "HEARTBEAT":
                    if int(getattr(m, "type", -1)) == MC_HB_TYPE:
                        self.hb_rx_ok = True
                        self.last_hb_rx = time.time()
                elif t == "GIMBAL_DEVICE_SET_ATTITUDE":
                    q = getattr(m, "q", [float("nan")]*4)
                    avx = getattr(m, "angular_velocity_x", float("nan"))
                    # mode b: q 유효 → 목표 각도 설정
                    if not any(math.isnan(v) for v in q):
                        sim_pitch, sim_yaw, sim_roll = _quat_to_frotator_deg(
                            q[0], q[1], q[2], q[3]
                        )
                        legacy_roll, legacy_pitch, legacy_yaw = self._sim_to_bridge_rpy(
                            sim_pitch, sim_yaw, sim_roll
                        )
                        sim_pitch, sim_yaw, sim_roll = self._bridge_to_sim_rpy(
                            legacy_roll, legacy_pitch, legacy_yaw
                        )
                        try:
                            reference_vals = tuple(q)
                        except TypeError:
                            reference_vals = None
                        orientation = self._orientation_pipeline.build_from_sim(
                            sim_pitch,
                            sim_yaw,
                            sim_roll,
                            channel="mavlink_target",
                            reference_quat=reference_vals,
                        )
                        with self._lock:
                            self.rpy_tgt[:] = list(orientation.bridge_rpy)
                            self._invalidate_cached_orientation_locked()
                        self.log(
                            f"[GIMBAL] RX target SIM_RPY(P,Y,R)=({orientation.sim_pitch:.1f},{orientation.sim_yaw:.1f},{orientation.sim_roll:.1f})"
                        )
                elif t == "PARAM_REQUEST_LIST":
                    self._send_param_list()
                elif t == "PARAM_REQUEST_READ":
                    pid = getattr(m, "param_id", "").strip("\x00")
                    pidx = int(getattr(m, "param_index", -1))
                    self._send_param_read(pid, pidx)
            except Exception as e:
                self.log(f"[GIMBAL] MAV RX error: {e}")

    def _mav_tx_loop(self) -> None:
        next_hb = 0.0
        period_status = 0.1
        last_status = 0.0
        t0 = time.time()
        while not self.stop_ev.is_set() and not self._mav_stop.is_set():
            mav = self._get_mavlink()
            if not mav:
                time.sleep(0.1)
                continue
            now = time.time()
            try:
                if now >= next_hb:
                    # type=26, autopilot=8, base_mode=0, custom_mode=100, system_status=4
                    mav.mav.heartbeat_send(26, 8, 0, 100, 4)
                    next_hb = now + 1.0

                if now - last_status >= period_status:
                    with self._lock:
                        r, p, y = self.rpy_cur
                        wx_b, wy_b, wz_b = self._rpy_rate
                        gimbal_id = int(self.mavlink_sensor_id) & 0xFF
                    sim_pitch, sim_yaw, sim_roll = self._bridge_to_sim_rpy(r, p, y)
                    orientation = self._orientation_pipeline.build_from_sim(
                        sim_pitch,
                        sim_yaw,
                        sim_roll,
                        channel="mavlink_status",
                    )
                    qx, qy, qz, qw = orientation.quat_xyzw
                    sim_pitch_rate, sim_yaw_rate, sim_roll_rate = self._bridge_to_sim_rpy(wx_b, wy_b, wz_b)
                    time_boot_ms = int((now - t0) * 1000.0)
                    mav.mav.gimbal_device_attitude_status_send(
                        self.mav_sys_id,
                        self.mav_comp_id,
                        time_boot_ms,
                        GIMBAL_STATUS_FLAGS,
                        [qx, qy, qz, qw],
                        sim_roll_rate,
                        sim_pitch_rate,
                        sim_yaw_rate,
                        0,
                        float("nan"),
                        float("nan"),
                        gimbal_id,
                    )
                    last_status = now
            except Exception as e:
                self.log(f"[GIMBAL] MAV TX error: {e}")
            time.sleep(0.01)

    # -------- PARAM helpers --------
    def _send_param_list(self) -> None:
        mav = self._get_mavlink()
        if not mav:
            return
        for idx, (pid, val, ptype) in enumerate(PARAM_TABLE):
            try:
                mav.mav.param_value_send(pid.encode("ascii"), float(val), ptype, PARAM_COUNT, idx)
            except Exception as e:
                self.log(f"[GIMBAL] PARAM_VALUE idx={idx} error: {e}")
            time.sleep(0.02)

    def _send_param_read(self, pid: str, pidx: int) -> None:
        mav = self._get_mavlink()
        if not mav:
            return
        if 0 <= pidx < PARAM_COUNT:
            name, val, ptype = PARAM_TABLE[pidx]
        else:
            hit = next(((i, t) for i, t in enumerate(PARAM_TABLE) if t[0] == pid), None)
            if not hit: return
            pidx, (name, val, ptype) = hit
        try:
            mav.mav.param_value_send(name.encode("ascii"), float(val), ptype, PARAM_COUNT, pidx)
        except Exception as e:
            self.log(f"[GIMBAL] PARAM_VALUE(read) error: {e}")

    # -------- packers (ICD) --------
    def _has_pose_delta(
        self,
        prev: Tuple[int, int, Tuple[float, float, float], Tuple[float, float, float]],
        curr: Tuple[int, int, Tuple[float, float, float], Tuple[float, float, float]],
    ) -> bool:
        if prev[0] != curr[0] or prev[1] != curr[1]:
            return True
        pos_prev, pos_curr = prev[2], curr[2]
        rpy_prev, rpy_curr = prev[3], curr[3]
        for a, b in zip(pos_prev, pos_curr):
            if abs(a - b) > 1e-6:
                return True
        for a, b in zip(rpy_prev, rpy_curr):
            if abs(a - b) > 1e-3:
                return True
        return False

    def _invalidate_cached_orientation_locked(self) -> None:
        """Reset cached pose/quaternion bookkeeping while ``self._lock`` is held."""

        self._last_sent_snapshot = None
        self._orientation_pipeline.reset()

    @staticmethod
    def _legacy_rpy_to_sim(
        roll_deg: float, pitch_deg: float, yaw_deg: float
    ) -> Tuple[float, float, float]:
        """Reorder legacy ``(roll, pitch, yaw)`` input into ``(Pitch, Yaw, Roll)``."""

        return float(roll_deg), float(pitch_deg), float(yaw_deg)

    @staticmethod
    def _bridge_to_sim_rpy(
        roll_deg: float, pitch_deg: float, yaw_deg: float
    ) -> Tuple[float, float, float]:
        """Convert bridge angles into the simulator's ``FRotator`` ordering."""

        return GimbalControl._legacy_rpy_to_sim(roll_deg, pitch_deg, yaw_deg)

    @staticmethod
    def _sim_to_bridge_rpy(
        sim_pitch_deg: float, sim_yaw_deg: float, sim_roll_deg: float
    ) -> Tuple[float, float, float]:
        """Convert simulator ``FRotator`` angles back into bridge (roll, pitch, yaw)."""

        # Inverse of :meth:`_bridge_to_sim_rpy`.
        return float(sim_pitch_deg), float(sim_yaw_deg), float(sim_roll_deg)

    def _pack_gimbal_ctrl(
        self,
        sensor_type: int,
        sensor_id: int,
        xyz: List[float],
        orientation: _SimOrientation,
    ) -> bytes:
        return build_gimbal_ctrl_packet(
            sensor_type,
            sensor_id,
            (float(xyz[0]), float(xyz[1]), float(xyz[2])),
            orientation.quat_xyzw,
        )

    def _pack_power_ctrl(self, sensor_type: int, sensor_id: int, power_on: int) -> bytes:
        return build_power_ctrl_packet(sensor_type, sensor_id, power_on)

    def _dump_packet_bytes(self, label: str, pkt: bytes) -> None:
        hex_str = " ".join(f"{b:02X}" for b in pkt)
        self.log(f"[GIMBAL] {label} packet ({len(pkt)} bytes): {hex_str}")

    # -------- utils --------
    def _emit_status(self, text: str) -> None:
        try:
            if self.status_cb: self.status_cb(text)
        except Exception: pass<|MERGE_RESOLUTION|>--- conflicted
+++ resolved
@@ -1228,17 +1228,12 @@
                         orientation.quat_xyzw,
                         atol=1e-3,
                     ):
-<<<<<<< HEAD
                         _log_quaternion_mismatch(
                             orientation.bridge_roll,
                             orientation.bridge_pitch,
                             orientation.bridge_yaw,
                             orientation.quat_xyzw,
                             source="control-loop",
-=======
-                        raise RuntimeError(
-                            "Quaternion output diverged from target Euler angles."
->>>>>>> 08f18b00
                         )
                     pkt = self._pack_gimbal_ctrl(sensor_type, sensor_id, self.pos, orientation)
                     target = (

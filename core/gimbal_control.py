--- conflicted
+++ resolved
@@ -136,15 +136,11 @@
         with self._lock:
             quat = _resolve_shortest_arc(quat, reference_tuple)
             prev = self._last_quat.get(channel_key)
-<<<<<<< HEAD
             candidates = (quat_raw, tuple(-a for a in quat_raw))
             quat = max(
                 candidates,
                 key=lambda cand: _score_candidate(cand, previous=prev),
             )
-=======
-            quat = _resolve_shortest_arc(quat, prev)
->>>>>>> 14bed6f6
             self._last_quat[channel_key] = quat
 
         return _SimOrientation(

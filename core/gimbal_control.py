--- conflicted
+++ resolved
@@ -198,7 +198,7 @@
                 self.debug_dump_packets = bool(self.s.get("debug_dump_packets", self.debug_dump_packets))
                 self.s["debug_dump_packets"] = self.debug_dump_packets
             self._last_sent_snapshot = None
-<<<<<<< HEAD
+
             if requested_serial != self.serial_port:
                 self.serial_port = requested_serial
                 serial_changed = True
@@ -207,27 +207,7 @@
                 self.serial_baud = requested_baud
                 baud_changed = True
             self.s["serial_baud"] = self.serial_baud
-=======
-            if "control_method" in settings:
-                new_method = self._normalize_control_method(settings.get("control_method", self.control_method))
-                if new_method != self.control_method:
-                    self.control_method = new_method
-                    self.s["control_method"] = self.control_method
-                    method_changed = True
-            if "serial_port" in settings or "serial_port" in self.s:
-                new_serial = str(self.s.get("serial_port", self.serial_port))
-                if new_serial != self.serial_port:
-                    self.serial_port = new_serial
-                    serial_changed = True
-            if "serial_baud" in settings or "serial_baud" in self.s:
-                try:
-                    new_baud = int(self.s.get("serial_baud", self.serial_baud))
-                except (TypeError, ValueError):
-                    new_baud = self.serial_baud
-                if new_baud != self.serial_baud:
-                    self.serial_baud = new_baud
-                    baud_changed = True
->>>>>>> c9d3c850
+
         self.log("[GIMBAL] settings updated")
         if method_changed:
             self.log(f"[GIMBAL] control method -> {self.control_method.upper()}")
@@ -265,11 +245,8 @@
             return
         if not self.serial_port:
             if force_restart:
-<<<<<<< HEAD
                 self.log("[GIMBAL] MAVLink mode requested without a serial port; skipping activation")
-=======
-                self.log("[GIMBAL] MAVLink mode active but serial_port is empty; waiting for connection")
->>>>>>> c9d3c850
+
             return
         if force_restart:
             self._stop_mavlink_threads()
@@ -415,10 +392,8 @@
         self.serial_port = cleaned_port
         self.s["serial_port"] = self.serial_port
         self.serial_baud = int(baud)
-<<<<<<< HEAD
         self.s["serial_baud"] = self.serial_baud
-=======
->>>>>>> c9d3c850
+
         if self.control_method == "mavlink":
             self._ensure_mavlink_running(force_restart=True)
         else:

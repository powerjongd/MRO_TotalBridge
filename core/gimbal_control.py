--- conflicted
+++ resolved
@@ -69,12 +69,6 @@
         sim_pitch: float,
         sim_yaw: float,
         sim_roll: float,
-<<<<<<< HEAD
-=======
-        *,
-        channel: Optional[str] = None,
-        reference_quat: Optional[Tuple[float, float, float, float]] = None,
->>>>>>> dc8fcd25
     ) -> _SimOrientation:
         pitch = wrap_angle_deg(float(sim_pitch))
         yaw = wrap_angle_deg(float(sim_yaw))
@@ -84,25 +78,7 @@
         bridge_pitch = pitch
         bridge_yaw = yaw
 
-<<<<<<< HEAD
         quat_tuple = tuple(float(a) for a in euler_to_quat(bridge_roll, bridge_pitch, bridge_yaw))
-=======
-        quat = list(euler_to_quat(bridge_roll, bridge_pitch, bridge_yaw))
-
-        align_ref: Optional[Tuple[float, float, float, float]] = reference_quat
-        if align_ref is None and channel:
-            with self._lock:
-                align_ref = self._last_quat.get(channel)
-        if align_ref is not None:
-            dot = sum(a * b for a, b in zip(quat, align_ref))
-            if dot < 0.0:
-                quat = [-a for a in quat]
-
-        quat_tuple = tuple(float(a) for a in quat)
-        if channel:
-            with self._lock:
-                self._last_quat[channel] = quat_tuple
->>>>>>> dc8fcd25
 
         return _SimOrientation(
             sim_pitch=pitch,

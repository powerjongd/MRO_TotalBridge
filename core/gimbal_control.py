# core/gimbal_control.py
# -*- coding: utf-8 -*-
from __future__ import annotations

import math
import socket
import struct
import threading
import time
from dataclasses import dataclass
from typing import Callable, Optional, Dict, Any, List, Set, Tuple

from pymavlink import mavutil
try:
    from serial import SerialException
except ImportError:
    from serial.serialutil import SerialException

from utils.helpers import euler_to_quat, wrap_angle_deg
from network.bridge_tcp import parse_bridge_tcp_command
from network.gimbal_icd import (
    MC_HB_TYPE,
    GIMBAL_STATUS_FLAGS,
    PARAM_TABLE,
    PARAM_COUNT,
    TCP_CMD_GET_STATUS,
    TCP_CMD_SET_TARGET,
    TCP_CMD_SET_ZOOM,
)
from network.gimbal_messages import (
    StatusSnapshot,
    build_gimbal_ctrl_packet,
    build_power_ctrl_packet,
    build_status_frame,
    parse_set_target,
    parse_set_zoom,
)
@dataclass(frozen=True)
class _SimOrientation:
    """Container describing a simulator pose and its quaternion."""

    sim_pitch: float
    sim_yaw: float
    sim_roll: float
    bridge_roll: float
    bridge_pitch: float
    bridge_yaw: float
    quat_xyzw: Tuple[float, float, float, float]

    @property
    def sim_rpy(self) -> Tuple[float, float, float]:
        return (self.sim_pitch, self.sim_yaw, self.sim_roll)

    @property
    def bridge_rpy(self) -> Tuple[float, float, float]:
        return (self.bridge_roll, self.bridge_pitch, self.bridge_yaw)


class _SimOrientationPipeline:
    """Normalize simulator angles and emit canonical quaternions."""

    _DEFAULT_CHANNEL = "__default__"

    def __init__(self) -> None:
        self._lock = threading.Lock()
        self._last_quat: Dict[str, Tuple[float, float, float, float]] = {}

    def reset(self, channel: Optional[str] = None) -> None:
        """Clear cached quaternions used for shortest-arc enforcement."""

        with self._lock:
            if channel is None:
                self._last_quat.clear()
            else:
                self._last_quat.pop(channel, None)

    def build_from_sim(
        self,
        sim_pitch: float,
        sim_yaw: float,
        sim_roll: float,
        *,
        channel: Optional[str] = None,
        reference_quat: Optional[Tuple[float, float, float, float]] = None,
    ) -> _SimOrientation:
        pitch = wrap_angle_deg(float(sim_pitch))
        yaw = wrap_angle_deg(float(sim_yaw))
        roll = wrap_angle_deg(float(sim_roll))

        bridge_roll = roll
        bridge_pitch = pitch
        bridge_yaw = yaw

        quat_raw = tuple(
            float(a) for a in euler_to_quat(bridge_roll, bridge_pitch, bridge_yaw)
        )

<<<<<<< HEAD
        def _normalize_quat(
            quat: Tuple[float, float, float, float]
        ) -> Optional[Tuple[float, float, float, float]]:
            norm = math.sqrt(sum(a * a for a in quat))
            if not norm or not math.isfinite(norm):
                return None
            return tuple(a / norm for a in quat)

        reference_tuple: Optional[Tuple[float, float, float, float]] = None
        if reference_quat is not None:
            reference_candidate = tuple(float(a) for a in reference_quat)
            reference_tuple = _normalize_quat(reference_candidate)
=======
        reference_tuple: Optional[Tuple[float, float, float, float]]
        if reference_quat is None:
            reference_tuple = None
        else:
            reference_tuple = tuple(float(a) for a in reference_quat)

        def _score_candidate(
            candidate: Tuple[float, float, float, float],
            *,
            previous: Optional[Tuple[float, float, float, float]],
        ) -> float:
            score = 0.0
            if reference_tuple is not None:
                score += sum(a * b for a, b in zip(candidate, reference_tuple))
            if previous is not None:
                score += sum(a * b for a, b in zip(candidate, previous))
            if candidate[3] >= 0.0:
                score += 1e-12
            return score

        def _resolve_shortest_arc(
            candidate: Tuple[float, float, float, float],
            basis: Optional[Tuple[float, float, float, float]],
        ) -> Tuple[float, float, float, float]:
            if basis is None:
                return candidate
            dot = sum(a * b for a, b in zip(candidate, basis))
            if dot < 0.0:
                return tuple(-a for a in candidate)
            return candidate

        reference_tuple = (
            tuple(float(a) for a in reference_quat)
            if reference_quat is not None
            else None
        )
>>>>>>> 5b7cd4a9

        channel_key = channel or self._DEFAULT_CHANNEL

        def _dot(
            a: Tuple[float, float, float, float],
            b: Tuple[float, float, float, float],
        ) -> float:
            return sum(x * y for x, y in zip(a, b))

        with self._lock:
            quat = _resolve_shortest_arc(quat, reference_tuple)
            prev = self._last_quat.get(channel_key)
<<<<<<< HEAD
            dot_prev = _dot(quat_raw, prev) if prev is not None else None
            dot_ref = (
                _dot(quat_raw, reference_tuple)
                if reference_tuple is not None
                else None
            )

            sign = 1.0
            if dot_ref is not None:
                sign = 1.0 if dot_ref >= 0.0 else -1.0
                if dot_prev is not None and abs(dot_prev) > abs(dot_ref):
                    sign = 1.0 if dot_prev >= 0.0 else -1.0
            elif dot_prev is not None:
                sign = 1.0 if dot_prev >= 0.0 else -1.0
            elif quat_raw[3] < 0.0:
                sign = -1.0

            quat = tuple(sign * a for a in quat_raw)
=======
            candidates = (quat_raw, tuple(-a for a in quat_raw))
            quat = max(
                candidates,
                key=lambda cand: _score_candidate(cand, previous=prev),
            )
>>>>>>> 5b7cd4a9
            self._last_quat[channel_key] = quat

        return _SimOrientation(
            sim_pitch=pitch,
            sim_yaw=yaw,
            sim_roll=roll,
            bridge_roll=bridge_roll,
            bridge_pitch=bridge_pitch,
            bridge_yaw=bridge_yaw,
            quat_xyzw=quat,
        )


def _quat_to_frotator_deg(qx: float, qy: float, qz: float, qw: float) -> Tuple[float, float, float]:
    """Return Unreal-style ``(Pitch, Yaw, Roll)`` angles derived from ``(x, y, z, w)``."""

    n = math.sqrt(qx * qx + qy * qy + qz * qz + qw * qw) or 1.0
    x, y, z, w = qx / n, qy / n, qz / n, qw / n

    # Standard roll (X), pitch (Y), yaw (Z) extraction.
    sinr_cosp = 2.0 * (w * x + y * z)
    cosr_cosp = 1.0 - 2.0 * (x * x + y * y)
    roll = math.degrees(math.atan2(sinr_cosp, cosr_cosp))

    sinp = 2.0 * (w * y - z * x)
    if abs(sinp) >= 1:
        pitch = math.degrees(math.copysign(math.pi / 2, sinp))
    else:
        pitch = math.degrees(math.asin(sinp))

    siny_cosp = 2.0 * (w * z + x * y)
    cosy_cosp = 1.0 - 2.0 * (y * y + z * z)
    yaw = math.degrees(math.atan2(siny_cosp, cosy_cosp))

    # Unreal's ``FRotator`` stores angles as (Pitch, Yaw, Roll).
    return pitch, yaw, roll
class GimbalControl:
    def __init__(
        self,
        log_cb,
        status_cb,
        settings: Dict[str, Any],
        *,
        zoom_update_cb: Optional[Callable[[float], None]] = None,
    ) -> None:
        self.log = log_cb
        self.status_cb = status_cb
        self.s = dict(settings)

        self.control_method = self._normalize_control_method(self.s.get("control_method", "tcp"))
        self.s["control_method"] = self.control_method

        self._zoom_update_cb = zoom_update_cb

        self.tx_sock = socket.socket(socket.AF_INET, socket.SOCK_DGRAM)
        self.tx_sock.settimeout(0.2)

        self._lock = threading.Lock()
        self.pos = [float(self.s.get("pos_x", 0.0)),
                    float(self.s.get("pos_y", 0.0)),
                    float(self.s.get("pos_z", 0.0))]
        self.rpy_cur = [float(self.s.get("init_roll_deg", 0.0)),
                        float(self.s.get("init_pitch_deg", 0.0)),
                        float(self.s.get("init_yaw_deg", 0.0))]
        self.rpy_tgt = self.rpy_cur[:]
        self.max_rate_dps = float(self.s.get("max_rate_dps", 60.0))
        self.power_on = bool(self.s.get("power_on", True))
        self.zoom_scale = max(1.0, float(self.s.get("zoom_scale", 1.0)))

        self.sensor_type = int(self.s.get("sensor_type", 0)) & 0xFF
        self.sensor_id   = int(self.s.get("sensor_id", 0)) & 0xFF
        self.s["sensor_type"] = self.sensor_type
        self.s["sensor_id"] = self.sensor_id

        self.mavlink_preset_index = int(self.s.get("mavlink_preset_index", 0))
        self.mavlink_sensor_type = int(self.s.get("mavlink_sensor_type", self.sensor_type)) & 0xFF
        self.mavlink_sensor_id = int(self.s.get("mavlink_sensor_id", self.sensor_id)) & 0xFF
        self.s["mavlink_preset_index"] = self.mavlink_preset_index
        self.s["mavlink_sensor_type"] = self.mavlink_sensor_type
        self.s["mavlink_sensor_id"] = self.mavlink_sensor_id

        # ✅ MAVLink IDs를 설정에서 읽어오도록
        self.mav_sys_id  = int(self.s.get("mav_sysid", 1))
        self.mav_comp_id = int(self.s.get("mav_compid", 154))

        self.rx_ip = self.s.get("bind_ip", "0.0.0.0")
        self.rx_port = int(self.s.get("bind_port", 16060))

        self.debug_dump_packets = bool(self.s.get("debug_dump_packets", False))
        self.s["debug_dump_packets"] = self.debug_dump_packets

        self.stop_ev = threading.Event()
        self.ctrl_thread = None
        self.mav_rx_thread = None
        self.mav_tx_thread = None
        self._tcp_thread: Optional[threading.Thread] = None
        self._tcp_sock: Optional[socket.socket] = None
        self._tcp_clients: Set[socket.socket] = set()
        self._tcp_clients_lock = threading.Lock()
        self._tcp_stop = threading.Event()
        self._mav_stop = threading.Event()

        self._mav_lock = threading.Lock()
        self.mav: Optional[mavutil.mavfile] = None
        self.serial_port = str(self.s.get("serial_port", "") or "").strip()
        self.s["serial_port"] = self.serial_port
        self.serial_baud = int(self.s.get("serial_baud", 115200))
        self.s["serial_baud"] = self.serial_baud
        if self.control_method == "mavlink" and not self.serial_port:
            self.log("[GIMBAL] No serial port configured; falling back to TCP control")
            self.control_method = "tcp"
            self.s["control_method"] = self.control_method
        self.hb_rx_ok = False
        self.last_hb_rx = 0.0

        self._last_rpy = self.rpy_cur[:]
        self._last_ts = time.time()
        self._rpy_rate = [0.0, 0.0, 0.0]
        self._last_sent_snapshot: Optional[
            Tuple[int, int, Tuple[float, float, float], Tuple[float, float, float]]
        ] = None
        self._orientation_pipeline = _SimOrientationPipeline()

        if self._zoom_update_cb:
            try:
                self._zoom_update_cb(self.zoom_scale)
            except Exception as exc:
                self.log(f"[GIMBAL] zoom callback init error: {exc}")

    # -------- lifecycle --------
    @staticmethod
    def _sanitize_sensor_code(value: Any) -> int:
        try:
            return int(value) & 0xFF
        except Exception:
            return 0

    def _active_sensor_codes_locked(self) -> Tuple[int, int]:
        if self.control_method == "mavlink":
            sensor_type = self.mavlink_sensor_type
            sensor_id = self.mavlink_sensor_id
        else:
            sensor_type = self.sensor_type
            sensor_id = self.sensor_id
        return sensor_type & 0xFF, sensor_id & 0xFF

    def _active_sensor_codes(self) -> Tuple[int, int]:
        with self._lock:
            return self._active_sensor_codes_locked()

    def _resolve_sensor_codes_locked(
        self,
        sensor_type_override: Optional[int],
        sensor_id_override: Optional[int],
    ) -> Tuple[int, int]:
        base_type, base_id = self._active_sensor_codes_locked()
        resolved_type = self._sanitize_sensor_code(
            base_type if sensor_type_override is None else sensor_type_override
        )
        resolved_id = self._sanitize_sensor_code(
            base_id if sensor_id_override is None else sensor_id_override
        )
        return resolved_type, resolved_id

    @staticmethod
    def _normalize_control_method(value: Any) -> str:
        if isinstance(value, str):
            lowered = value.lower()
            if lowered in ("tcp", "mavlink"):
                return lowered
        return "tcp"

    def start(self) -> None:
        self.stop_ev.clear()
        if not self.ctrl_thread or not self.ctrl_thread.is_alive():
            self.ctrl_thread = threading.Thread(target=self._control_loop, daemon=True)
            self.ctrl_thread.start()
        self._apply_control_method_runtime(restart=True)
        self._emit_status("RUNNING")
        self.log("[GIMBAL] started")

    def stop(self) -> None:
        self.stop_ev.set()
        try: self.tx_sock.close()
        except Exception: pass
        self._stop_tcp()
        self._stop_mavlink_threads()
        self._emit_status("STOPPED")
        self.log("[GIMBAL] stopped")

    def update_settings(self, settings: Dict[str, Any]) -> None:
        restart_tcp = False
        method_changed = False
        serial_changed = False
        baud_changed = False
        new_zoom: Optional[float] = None
        with self._lock:
            requested_method = self._normalize_control_method(
                settings.get("control_method", self.control_method)
            )
            requested_serial = str(settings.get("serial_port", self.serial_port) or "").strip()
            requested_baud = self.serial_baud
            if "serial_baud" in settings:
                try:
                    requested_baud = int(settings.get("serial_baud", self.serial_baud))
                except (TypeError, ValueError):
                    requested_baud = self.serial_baud
            if requested_method == "mavlink" and not requested_serial:
                raise ValueError("MAVLink control requires a serial port before activation")
            self.s.update(settings)
            self.sensor_type = self._sanitize_sensor_code(self.s.get("sensor_type", self.sensor_type))
            self.sensor_id   = self._sanitize_sensor_code(self.s.get("sensor_id", self.sensor_id))
            self.s["sensor_type"] = self.sensor_type
            self.s["sensor_id"] = self.sensor_id
            self.max_rate_dps = float(self.s.get("max_rate_dps", self.max_rate_dps))
            self.pos = [float(self.s.get("pos_x", self.pos[0])),
                        float(self.s.get("pos_y", self.pos[1])),
                        float(self.s.get("pos_z", self.pos[2]))]
            self.power_on = bool(self.s.get("power_on", self.power_on))
            if "zoom_scale" in self.s:
                new_zoom = max(1.0, float(self.s.get("zoom_scale", self.zoom_scale)))
            # ✅ 시스템/컴포넌트 ID 반영
            if "mav_sysid" in self.s:  self.mav_sys_id  = int(self.s["mav_sysid"])
            if "mav_compid" in self.s: self.mav_comp_id = int(self.s["mav_compid"])
            if requested_method != self.control_method:
                self.control_method = requested_method
                method_changed = True
            self.s["control_method"] = self.control_method
            if "bind_ip" in self.s:
                new_ip = self.s.get("bind_ip", self.rx_ip)
                if new_ip != self.rx_ip:
                    self.rx_ip = new_ip
                    restart_tcp = True
            if "bind_port" in self.s:
                new_port = int(self.s.get("bind_port", self.rx_port))
                if new_port != self.rx_port:
                    self.rx_port = new_port
                    restart_tcp = True
            if "debug_dump_packets" in settings:
                self.debug_dump_packets = bool(self.s.get("debug_dump_packets", self.debug_dump_packets))
                self.s["debug_dump_packets"] = self.debug_dump_packets
            if {"sensor_type", "sensor_id"}.intersection(settings.keys()):
                self._invalidate_cached_orientation_locked()
            if "mavlink_preset_index" in settings:
                self.mavlink_preset_index = int(self.s.get("mavlink_preset_index", self.mavlink_preset_index))
                self.s["mavlink_preset_index"] = self.mavlink_preset_index
            if "mavlink_sensor_type" in settings:
                self.mavlink_sensor_type = self._sanitize_sensor_code(settings.get("mavlink_sensor_type", self.mavlink_sensor_type))
                self.s["mavlink_sensor_type"] = self.mavlink_sensor_type
                self._invalidate_cached_orientation_locked()
            if "mavlink_sensor_id" in settings:
                self.mavlink_sensor_id = self._sanitize_sensor_code(settings.get("mavlink_sensor_id", self.mavlink_sensor_id))
                self.s["mavlink_sensor_id"] = self.mavlink_sensor_id
                self._invalidate_cached_orientation_locked()
            self._invalidate_cached_orientation_locked()

            if requested_serial != self.serial_port:
                self.serial_port = requested_serial
                serial_changed = True
            self.s["serial_port"] = self.serial_port
            if requested_baud != self.serial_baud:
                self.serial_baud = requested_baud
                baud_changed = True
            self.s["serial_baud"] = self.serial_baud

        self.log("[GIMBAL] settings updated")
        if method_changed:
            self.log(f"[GIMBAL] control method -> {self.control_method.upper()}")
        if restart_tcp and self.control_method == "tcp":
            self.log("[GIMBAL] restarting TCP listener due to bind change")
            self._stop_tcp()
        if self.control_method == "tcp":
            if restart_tcp or method_changed:
                self._start_tcp()
            self._stop_mavlink_threads()
        else:
            if method_changed or serial_changed or baud_changed:
                self._stop_mavlink_threads()
            self._stop_tcp()
            self._ensure_mavlink_running(force_restart=method_changed or serial_changed or baud_changed)
        if new_zoom is not None:
            self._set_zoom_scale(new_zoom)

    # -------- public controls --------

    def _apply_control_method_runtime(self, restart: bool = False) -> None:
        if self.control_method == "mavlink":
            if restart:
                self._stop_mavlink_threads()
            self._stop_tcp()
            self._ensure_mavlink_running(force_restart=restart)
        else:
            if restart:
                self._stop_tcp()
            self._start_tcp()
            self._stop_mavlink_threads()

    def _ensure_mavlink_running(self, force_restart: bool = False) -> None:
        if self.control_method != "mavlink":
            return
        if not self.serial_port:
            if force_restart:
                self.log("[GIMBAL] MAVLink mode requested without a serial port; skipping activation")

            return
        if force_restart:
            self._stop_mavlink_threads()
        if self.mav_rx_thread and self.mav_rx_thread.is_alive() and not self._mav_stop.is_set():
            return
        self._open_serial()

    def _stop_mavlink_threads(self) -> None:
        self._mav_stop.set()
        with self._mav_lock:
            mav = self.mav
            self.mav = None
        if mav:
            try:
                mav.close()
            except Exception:
                pass
        for th in (self.mav_rx_thread, self.mav_tx_thread):
            if th and th.is_alive():
                try:
                    th.join(timeout=0.5)
                except Exception:
                    pass
        self.mav_rx_thread = None
        self.mav_tx_thread = None
        self._mav_stop.clear()
        self.hb_rx_ok = False

    def _apply_pose_locked(
        self,
        position_xyz: Tuple[float, float, float],
        bridge_rpy: Tuple[float, float, float],
        *,
        persist: bool = False,
    ) -> None:
        self.pos[:] = [float(position_xyz[0]), float(position_xyz[1]), float(position_xyz[2])]
        self.rpy_tgt[:] = [float(bridge_rpy[0]), float(bridge_rpy[1]), float(bridge_rpy[2])]
        if persist:
            self.s["pos_x"], self.s["pos_y"], self.s["pos_z"] = self.pos
            self.s["init_roll_deg"], self.s["init_pitch_deg"], self.s["init_yaw_deg"] = self.rpy_tgt
        self._invalidate_cached_orientation_locked()

    def set_target_pose(
        self,
        x: float,
        y: float,
        z: float,
        sim_pitch_deg: float,
        sim_yaw_deg: float,
        sim_roll_deg: float,
        *,
        persist: bool = False,
        log: bool = True,
    ) -> _SimOrientation:
        orientation = self._orientation_pipeline.build_from_sim(
            sim_pitch_deg,
            sim_yaw_deg,
            sim_roll_deg,
            channel="target_pose",
        )
        with self._lock:
            self._apply_pose_locked(
                (x, y, z), orientation.bridge_rpy, persist=persist
            )
        if log:
            sim_pitch, sim_yaw, sim_roll = orientation.sim_rpy
            bridge_roll, bridge_pitch, bridge_yaw = orientation.bridge_rpy
            self.log(
                f"[GIMBAL] target pose set → xyz=({x:.2f},{y:.2f},{z:.2f}), "
                f"sim_rpy(P,Y,R)=({sim_pitch:.1f},{sim_yaw:.1f},{sim_roll:.1f}) "
                f"bridge_rpy=({bridge_roll:.1f},{bridge_pitch:.1f},{bridge_yaw:.1f})"
            )
        return orientation

    def set_target_pose_from_rpy(
        self,
        x: float,
        y: float,
        z: float,
        roll_deg: float,
        pitch_deg: float,
        yaw_deg: float,
        *,
        persist: bool = False,
        log: bool = True,
    ) -> _SimOrientation:
        """Apply a target pose using legacy roll/pitch/yaw ordering."""

        sim_pitch, sim_yaw, sim_roll = self._bridge_to_sim_rpy(
            roll_deg, pitch_deg, yaw_deg
        )
        return self.set_target_pose(
            x,
            y,
            z,
            sim_pitch,
            sim_yaw,
            sim_roll,
            persist=persist,
            log=log,
        )

    def set_max_rate(self, rate_dps: float) -> None:
        with self._lock:
            self.max_rate_dps = float(rate_dps)
        self.log(f"[GIMBAL] max rate = {rate_dps:.1f} dps")

    def set_power(self, on: bool) -> None:
        with self._lock:
            self.power_on = bool(on)
        self.log(f"[GIMBAL] power state updated (no send) -> {'ON' if on else 'OFF'}")

    def build_power_packet(
        self,
        on: bool,
        *,
        sensor_type: Optional[int] = None,
        sensor_id: Optional[int] = None,
    ) -> bytes:
        """Return the raw SensorPowerCtrl packet for the requested sensor."""

        with self._lock:
            sensor_type_i, sensor_id_i = self._resolve_sensor_codes_locked(
                sensor_type, sensor_id
            )
        return self._pack_power_ctrl(sensor_type_i, sensor_id_i, int(bool(on)))

    def get_power_packet_example(
        self,
        on: bool,
        *,
        sensor_type: Optional[int] = None,
        sensor_id: Optional[int] = None,
    ) -> bytearray:
        """Provide a bytearray sample for UI inspection."""

        return bytearray(
            self.build_power_packet(on, sensor_type=sensor_type, sensor_id=sensor_id)
        )

    def send_power(
        self,
        on: bool,
        *,
        sensor_type: Optional[int] = None,
        sensor_id: Optional[int] = None,
    ) -> bytes:
        with self._lock:
            sensor_type_i, sensor_id_i = self._resolve_sensor_codes_locked(
                sensor_type, sensor_id
            )
            packet = self._pack_power_ctrl(sensor_type_i, sensor_id_i, int(bool(on)))
            self.power_on = bool(on)
            target_ip = str(self.s.get("generator_ip", "127.0.0.1"))
            target_port = int(self.s.get("generator_port", 15020))
        try:
            self.tx_sock.sendto(packet, (target_ip, target_port))
            self.log(
                f"[GIMBAL] POWER {'ON' if on else 'OFF'} sent -> "
                f"sensor={sensor_type_i}/{sensor_id_i} target={target_ip}:{target_port}"
            )
            if self.debug_dump_packets:
                self._dump_packet_bytes("POWER", packet)
        except Exception as e:
            self.log(f"[GIMBAL] power send error: {e}")
        return packet

    def send_udp_preset(
        self,
        sensor_type: int,
        sensor_id: int,
        pos_x: float,
        pos_y: float,
        pos_z: float,
        sim_pitch_deg: float,
        sim_yaw_deg: float,
        sim_roll_deg: float,
        *,
        ip: Optional[str] = None,
        port: Optional[int] = None,
    ) -> None:
        """Send a one-shot gimbal control packet for a specific sensor preset.

        ``sim_pitch_deg``, ``sim_yaw_deg``, and ``sim_roll_deg`` follow the Unreal
        ``FRotator`` ordering of (Pitch, Yaw, Roll).
        """

        target_ip = ip or self.s.get("generator_ip", "127.0.0.1")
        target_port = int(port or self.s.get("generator_port", 15020))
        preset_channel = f"udp_preset:{int(sensor_type)}:{int(sensor_id)}"
        orientation = self._orientation_pipeline.build_from_sim(
            sim_pitch_deg,
            sim_yaw_deg,
            sim_roll_deg,
            channel=preset_channel,
        )
        pkt = self._pack_gimbal_ctrl(
            int(sensor_type),
            int(sensor_id),
            [float(pos_x), float(pos_y), float(pos_z)],
            orientation,
        )
        try:
            self.tx_sock.sendto(pkt, (target_ip, target_port))
            self.log(
                f"[GIMBAL] preset UDP sent -> sensor={sensor_type}/{sensor_id}, "
                f"target={target_ip}:{target_port}"
            )
            if self.debug_dump_packets:
                self._dump_packet_bytes("PRESET", pkt)
        except Exception as exc:
            self.log(f"[GIMBAL] preset UDP send error: {exc}")

    def get_generator_endpoint(self) -> Tuple[str, int]:
        with self._lock:
            ip = str(self.s.get("generator_ip", "127.0.0.1"))
            port = int(self.s.get("generator_port", 15020))
        return ip, port

    def apply_external_pose(
        self,
        sensor_type: int,
        sensor_id: int,
        pos_x: float,
        pos_y: float,
        pos_z: float,
        sim_pitch_deg: float,
        sim_yaw_deg: float,
        sim_roll_deg: float,
    ) -> None:
        """Handle an external Set_Gimbal request originating from the image stream module.

        Incoming angles are expected in the simulator's (Pitch, Yaw, Roll) order.
        """

        sensor_type_i = self._sanitize_sensor_code(sensor_type)
        sensor_id_i = self._sanitize_sensor_code(sensor_id)
        with self._lock:
            self.sensor_type = sensor_type_i
            self.sensor_id = sensor_id_i
            self.s["sensor_type"] = sensor_type_i
            self.s["sensor_id"] = sensor_id_i
            self._invalidate_cached_orientation_locked()

        orientation = self.set_target_pose(
            pos_x,
            pos_y,
            pos_z,
            sim_pitch_deg,
            sim_yaw_deg,
            sim_roll_deg,
            log=False,
        )
        self.send_udp_preset(
            sensor_type_i,
            sensor_id_i,
            pos_x,
            pos_y,
            pos_z,
            sim_pitch_deg,
            sim_yaw_deg,
            sim_roll_deg,
        )
        self.log(
            "[GIMBAL] external pose applied -> sensor=%d/%d xyz=(%.2f,%.2f,%.2f) "
            "sim_rpy(P,Y,R)=(%.2f,%.2f,%.2f) bridge_rpy=(%.2f,%.2f,%.2f)",
            (
                sensor_type_i,
                sensor_id_i,
                pos_x,
                pos_y,
                pos_z,
                orientation.sim_pitch,
                orientation.sim_yaw,
                orientation.sim_roll,
                orientation.bridge_roll,
                orientation.bridge_pitch,
                orientation.bridge_yaw,
            ),
        )

    def set_mavlink_target(self, preset_index: int, sensor_type: int, sensor_id: int) -> None:
        idx = max(0, int(preset_index))
        sensor_type_i = self._sanitize_sensor_code(sensor_type)
        sensor_id_i = self._sanitize_sensor_code(sensor_id)
        with self._lock:
            self.mavlink_preset_index = idx
            self.mavlink_sensor_type = sensor_type_i
            self.mavlink_sensor_id = sensor_id_i
            self.s["mavlink_preset_index"] = self.mavlink_preset_index
            self.s["mavlink_sensor_type"] = self.mavlink_sensor_type
            self.s["mavlink_sensor_id"] = self.mavlink_sensor_id
            self._invalidate_cached_orientation_locked()
        self.log(
            "[GIMBAL] MAVLink preset target -> preset=%d sensor=%d/%d",
            idx + 1,
            sensor_type_i,
            sensor_id_i,
        )

    def set_mav_ids(self, sys_id: int, comp_id: int) -> None:
        with self._lock:
            self.mav_sys_id  = int(sys_id)
            self.mav_comp_id = int(comp_id)
            self.s["mav_sysid"]  = self.mav_sys_id
            self.s["mav_compid"] = self.mav_comp_id
        self.log(f"[GIMBAL] MAV IDs updated: sys={self.mav_sys_id}, comp={self.mav_comp_id}")

    # -------- serial / MAVLink --------
    def open_serial(self, port: str, baud: int) -> None:
        cleaned_port = str(port or "").strip()
        self.serial_port = cleaned_port
        self.s["serial_port"] = self.serial_port
        self.serial_baud = int(baud)
        self.s["serial_baud"] = self.serial_baud

        if self.control_method == "mavlink":
            self._ensure_mavlink_running(force_restart=True)
        else:
            self.log("[GIMBAL] Serial configured but control method is TCP; switch to MAVLink to activate")

    def _open_serial(self) -> None:
        self._stop_mavlink_threads()
        if not self.serial_port:
            return
        try:
            mav = mavutil.mavlink_connection(
                self.serial_port,
                baud=self.serial_baud,
                source_system=self.mav_sys_id,
                source_component=self.mav_comp_id,
            )
            self.log(f"[GIMBAL] MAVLink serial: {self.serial_port} @ {self.serial_baud} (sys={self.mav_sys_id}, comp={self.mav_comp_id})")
            with self._mav_lock:
                self.mav = mav
            self._mav_stop.clear()
            self.mav_rx_thread = threading.Thread(target=self._mav_rx_loop, daemon=True)
            self.mav_tx_thread = threading.Thread(target=self._mav_tx_loop, daemon=True)
            self.mav_rx_thread.start()
            self.mav_tx_thread.start()
        except SerialException as e:
            self.log(f"[GIMBAL] serial error: {e}")
        except Exception as e:
            self.log(f"[GIMBAL] mavlink open error: {e}")

    # -------- status --------
    def _get_mavlink(self) -> Optional[mavutil.mavfile]:
        with self._mav_lock:
            return self.mav

    def get_status(self) -> Dict[str, Any]:
        with self._lock:
            method_display = self.control_method.upper() if self.control_method else "CTRL"
            return {
                "activated": True,
                "control_mode": method_display,
                "control_method": self.control_method,
                "current_roll_deg": self.rpy_cur[0],
                "current_pitch_deg": self.rpy_cur[1],
                "current_yaw_deg": self.rpy_cur[2],
                "current_x": self.pos[0],
                "current_y": self.pos[1],
                "current_z": self.pos[2],
                "wx": self._rpy_rate[0],
                "wy": self._rpy_rate[1],
                "wz": self._rpy_rate[2],
                "max_rate_dps": self.max_rate_dps,
                "serial_state": (self.serial_port or "-"),
                "hb_rx_ok": self.hb_rx_ok,
                "mav_sysid": self.mav_sys_id,
                "mav_compid": self.mav_comp_id,
                "zoom_scale": self.zoom_scale,
                "tcp_bind": f"{self.rx_ip}:{self.rx_port}",
            }

    # -------- TCP control server --------
    def _start_tcp(self) -> None:
        if self.control_method != "tcp":
            return
        if self._tcp_thread and self._tcp_thread.is_alive() and self._tcp_sock:
            return
        self._tcp_stop.clear()
        try:
            self._open_tcp()
        except Exception as exc:
            self.log(f"[GIMBAL] TCP listen failed: {exc}")
            return
        self._tcp_thread = threading.Thread(target=self._tcp_accept_loop, daemon=True)
        self._tcp_thread.start()

    def _stop_tcp(self) -> None:
        self._tcp_stop.set()
        try:
            if self._tcp_sock:
                try:
                    wake = socket.socket(socket.AF_INET, socket.SOCK_STREAM)
                    wake.settimeout(0.2)
                    wake.connect((("127.0.0.1" if self.rx_ip in ("0.0.0.0", "") else self.rx_ip), self.rx_port))
                    wake.close()
                except Exception:
                    pass
                self._tcp_sock.close()
        except Exception:
            pass
        self._tcp_sock = None
        with self._tcp_clients_lock:
            clients = list(self._tcp_clients)
            self._tcp_clients.clear()
        for conn in clients:
            try:
                conn.close()
            except Exception:
                pass
        self._tcp_thread = None

    def _open_tcp(self) -> None:
        self._tcp_sock = socket.socket(socket.AF_INET, socket.SOCK_STREAM)
        self._tcp_sock.setsockopt(socket.SOL_SOCKET, socket.SO_REUSEADDR, 1)
        self._tcp_sock.bind((self.rx_ip, self.rx_port))
        self._tcp_sock.listen(5)
        self.log(f"[GIMBAL] TCP listening: {self.rx_ip}:{self.rx_port}")

    def _tcp_accept_loop(self) -> None:
        while not self._tcp_stop.is_set():
            try:
                conn, addr = self._tcp_sock.accept()
            except OSError:
                break
            except Exception as exc:
                self.log(f"[GIMBAL] TCP accept error: {exc}")
                time.sleep(0.1)
                continue
            if self._tcp_stop.is_set():
                try:
                    conn.close()
                except Exception:
                    pass
                break
            with self._tcp_clients_lock:
                self._tcp_clients.add(conn)
            self.log(f"[GIMBAL] TCP client connected: {addr}")
            t = threading.Thread(target=self._handle_tcp_client, args=(conn, addr), daemon=True)
            t.start()

    def _handle_tcp_client(self, conn: socket.socket, addr) -> None:
        try:
            while not self._tcp_stop.is_set():
                header = self._recv_all(conn, 4)
                if not header:
                    break
                (payload_len,) = struct.unpack("<I", header)
                payload = self._recv_all(conn, payload_len)
                if not payload:
                    break
                self._process_tcp_command(payload, conn)
        except Exception as exc:
            self.log(f"[GIMBAL] TCP client error from {addr}: {exc}")
        finally:
            try:
                conn.close()
            except Exception:
                pass
            with self._tcp_clients_lock:
                self._tcp_clients.discard(conn)
            self.log(f"[GIMBAL] TCP client disconnected: {addr}")

    @staticmethod
    def _recv_all(conn: socket.socket, n: int) -> Optional[bytes]:
        buf = bytearray()
        while len(buf) < n:
            chunk = conn.recv(n - len(buf))
            if not chunk:
                return None
            buf.extend(chunk)
        return bytes(buf)

    def _process_tcp_command(self, payload: bytes, conn: socket.socket) -> None:
        command = parse_bridge_tcp_command(payload)
        if command is None:
            self.log("[GIMBAL] TCP payload too short")
            return

        if command.cmd_id == TCP_CMD_SET_TARGET:
            target = parse_set_target(command)
            if target is None:
                self.log("[GIMBAL] TCP SET_TARGET invalid payload")
                return
            sensor_type = self._sanitize_sensor_code(target.sensor_type)
            sensor_id = self._sanitize_sensor_code(target.sensor_id)
            px, py, pz = (
                float(target.position_xyz[0]),
                float(target.position_xyz[1]),
                float(target.position_xyz[2]),
            )
            legacy_roll, legacy_pitch, legacy_yaw = target.legacy_rpy
            with self._lock:
                self.sensor_type = sensor_type
                self.sensor_id = sensor_id
                self.s["sensor_type"] = self.sensor_type
                self.s["sensor_id"] = self.sensor_id
            orientation = self.set_target_pose_from_rpy(
                px,
                py,
                pz,
                legacy_roll,
                legacy_pitch,
                legacy_yaw,
                persist=True,
                log=False,
            )
            sim_pitch, sim_yaw, sim_roll = orientation.sim_rpy
            self.log(
                f"[GIMBAL] TCP target -> sensor={sensor_type}/{sensor_id} "
                f"xyz=({px:.2f},{py:.2f},{pz:.2f}) sim_rpy(P,Y,R)=({sim_pitch:.2f},{sim_yaw:.2f},{sim_roll:.2f}) "
                f"bridge_rpy=({orientation.bridge_roll:.2f},{orientation.bridge_pitch:.2f},{orientation.bridge_yaw:.2f})"
            )
            self._send_status_message(conn)
        elif command.cmd_id == TCP_CMD_SET_ZOOM:
            zoom = parse_set_zoom(command)
            if zoom is None:
                self.log("[GIMBAL] TCP SET_ZOOM invalid payload")
                return
            self._set_zoom_scale(zoom.zoom_scale)
            self.log(f"[GIMBAL] TCP zoom scale -> {self.zoom_scale:.2f}")
            self._send_status_message(conn)
        elif command.cmd_id == TCP_CMD_GET_STATUS:
            self._send_status_message(conn)
        else:
            self.log(f"[GIMBAL] TCP unknown cmd: 0x{command.cmd_id:02X}")

    def _send_status_message(self, conn: socket.socket) -> None:
        with self._lock:
            sensor_type = self.sensor_type
            sensor_id = self.sensor_id
            px, py, pz = self.pos
            r_cur, p_cur, y_cur = self.rpy_cur
            r_tgt, p_tgt, y_tgt = self.rpy_tgt
            zoom = self.zoom_scale
            max_rate = self.max_rate_dps
        orientation_cur = self._orientation_pipeline.build_from_sim(
            *self._bridge_to_sim_rpy(r_cur, p_cur, y_cur),
            channel="status_current",
        )
        orientation_tgt = self._orientation_pipeline.build_from_sim(
            *self._bridge_to_sim_rpy(r_tgt, p_tgt, y_tgt),
            channel="status_target",
        )
        snapshot = StatusSnapshot(
            sensor_type=sensor_type,
            sensor_id=sensor_id,
            position_xyz=(px, py, pz),
            sim_rpy_current=orientation_cur.sim_rpy,
            sim_rpy_target=orientation_tgt.sim_rpy,
            zoom_scale=zoom,
            max_rate_dps=max_rate,
        )
        ts_sec = int(time.time())
        ts_nsec = time.time_ns() % 1_000_000_000
        frame = build_status_frame(snapshot, ts_sec=ts_sec, ts_nsec=ts_nsec)
        try:
            conn.sendall(frame)
        except Exception as exc:
            self.log(f"[GIMBAL] TCP send status failed: {exc}")

    def _set_zoom_scale(self, value: float) -> None:
        zoom = max(1.0, float(value))
        with self._lock:
            if abs(zoom - self.zoom_scale) < 1e-3:
                return
            self.zoom_scale = zoom
            self.s["zoom_scale"] = self.zoom_scale
        if self._zoom_update_cb:
            try:
                self._zoom_update_cb(self.zoom_scale)
            except Exception as exc:
                self.log(f"[GIMBAL] zoom callback error: {exc}")

    def set_zoom_scale(self, value: float) -> None:
        self._set_zoom_scale(value)

    # -------- control loop & ICD send --------
    def _control_loop(self) -> None:
        period = 0.01  # 100 Hz
        while not self.stop_ev.is_set():
            t0 = time.time()
            pkt: Optional[bytes] = None
            target: Optional[Tuple[str, int]] = None
            dump_ctrl = False
            with self._lock:
                dt = max(1e-3, t0 - self._last_ts)
                self._last_ts = t0

                for i in range(3):
                    err = self.rpy_tgt[i] - self.rpy_cur[i]
                    step = math.copysign(min(abs(err), self.max_rate_dps * dt), err)
                    self.rpy_cur[i] += step
                    self._rpy_rate[i] = (self.rpy_cur[i] - self._last_rpy[i]) / dt
                    self._last_rpy[i] = self.rpy_cur[i]

                sensor_type, sensor_id = self._active_sensor_codes_locked()
                snapshot = (
                    sensor_type,
                    sensor_id,
                    (float(self.pos[0]), float(self.pos[1]), float(self.pos[2])),
                    (float(self.rpy_cur[0]), float(self.rpy_cur[1]), float(self.rpy_cur[2])),
                )
                should_send = (
                    self._last_sent_snapshot is None
                    or self._has_pose_delta(self._last_sent_snapshot, snapshot)
                )
                if should_send:
                    sim_pitch, sim_yaw, sim_roll = self._bridge_to_sim_rpy(
                        float(self.rpy_cur[0]),
                        float(self.rpy_cur[1]),
                        float(self.rpy_cur[2]),
                    )
                    orientation = self._orientation_pipeline.build_from_sim(
                        sim_pitch,
                        sim_yaw,
                        sim_roll,
                        channel="udp_control",
                    )
                    pkt = self._pack_gimbal_ctrl(sensor_type, sensor_id, self.pos, orientation)
                    target = (
                        str(self.s.get("generator_ip", "127.0.0.1")),
                        int(self.s.get("generator_port", 15020)),
                    )
                    dump_ctrl = self.debug_dump_packets
                    self._last_sent_snapshot = snapshot

            if pkt and target:
                try:
                    self.tx_sock.sendto(pkt, target)
                    if dump_ctrl:
                        self._dump_packet_bytes("CTRL", pkt)
                except Exception as e:
                    self.log(f"[GIMBAL] send 10706 error: {e}")

            time.sleep(max(0.0, period - (time.time() - t0)))

    # -------- MAVLink RX/TX --------
    def _mav_rx_loop(self) -> None:
        while not self.stop_ev.is_set() and not self._mav_stop.is_set():
            mav = self._get_mavlink()
            if not mav:
                time.sleep(0.1)
                continue
            try:
                m = mav.recv_match(blocking=True, timeout=0.2)
                if not m:
                    continue
                t = m.get_type()
                if t == "HEARTBEAT":
                    if int(getattr(m, "type", -1)) == MC_HB_TYPE:
                        self.hb_rx_ok = True
                        self.last_hb_rx = time.time()
                elif t == "GIMBAL_DEVICE_SET_ATTITUDE":
                    q = getattr(m, "q", [float("nan")]*4)
                    avx = getattr(m, "angular_velocity_x", float("nan"))
                    # mode b: q 유효 → 목표 각도 설정
                    if not any(math.isnan(v) for v in q):
                        sim_pitch, sim_yaw, sim_roll = _quat_to_frotator_deg(
                            q[0], q[1], q[2], q[3]
                        )
                        legacy_roll, legacy_pitch, legacy_yaw = self._sim_to_bridge_rpy(
                            sim_pitch, sim_yaw, sim_roll
                        )
                        sim_pitch, sim_yaw, sim_roll = self._bridge_to_sim_rpy(
                            legacy_roll, legacy_pitch, legacy_yaw
                        )
                        orientation = self._orientation_pipeline.build_from_sim(
                            sim_pitch,
                            sim_yaw,
                            sim_roll,
                            channel="mavlink_target",
                            reference_quat=tuple(float(v) for v in q),
                        )
                        with self._lock:
                            self.rpy_tgt[:] = list(orientation.bridge_rpy)
                            self._invalidate_cached_orientation_locked()
                        self.log(
                            f"[GIMBAL] RX target SIM_RPY(P,Y,R)=({orientation.sim_pitch:.1f},{orientation.sim_yaw:.1f},{orientation.sim_roll:.1f})"
                        )
                elif t == "PARAM_REQUEST_LIST":
                    self._send_param_list()
                elif t == "PARAM_REQUEST_READ":
                    pid = getattr(m, "param_id", "").strip("\x00")
                    pidx = int(getattr(m, "param_index", -1))
                    self._send_param_read(pid, pidx)
            except Exception as e:
                self.log(f"[GIMBAL] MAV RX error: {e}")

    def _mav_tx_loop(self) -> None:
        next_hb = 0.0
        period_status = 0.1
        last_status = 0.0
        t0 = time.time()
        while not self.stop_ev.is_set() and not self._mav_stop.is_set():
            mav = self._get_mavlink()
            if not mav:
                time.sleep(0.1)
                continue
            now = time.time()
            try:
                if now >= next_hb:
                    # type=26, autopilot=8, base_mode=0, custom_mode=100, system_status=4
                    mav.mav.heartbeat_send(26, 8, 0, 100, 4)
                    next_hb = now + 1.0

                if now - last_status >= period_status:
                    with self._lock:
                        r, p, y = self.rpy_cur
                        wx_b, wy_b, wz_b = self._rpy_rate
                        gimbal_id = int(self.mavlink_sensor_id) & 0xFF
                    sim_pitch, sim_yaw, sim_roll = self._bridge_to_sim_rpy(r, p, y)
                    orientation = self._orientation_pipeline.build_from_sim(
                        sim_pitch,
                        sim_yaw,
                        sim_roll,
                        channel="mavlink_status",
                    )
                    qx, qy, qz, qw = orientation.quat_xyzw
                    sim_pitch_rate, sim_yaw_rate, sim_roll_rate = self._bridge_to_sim_rpy(wx_b, wy_b, wz_b)
                    time_boot_ms = int((now - t0) * 1000.0)
                    mav.mav.gimbal_device_attitude_status_send(
                        self.mav_sys_id,
                        self.mav_comp_id,
                        time_boot_ms,
                        GIMBAL_STATUS_FLAGS,
                        [qx, qy, qz, qw],
                        sim_roll_rate,
                        sim_pitch_rate,
                        sim_yaw_rate,
                        0,
                        float("nan"),
                        float("nan"),
                        gimbal_id,
                    )
                    last_status = now
            except Exception as e:
                self.log(f"[GIMBAL] MAV TX error: {e}")
            time.sleep(0.01)

    # -------- PARAM helpers --------
    def _send_param_list(self) -> None:
        mav = self._get_mavlink()
        if not mav:
            return
        for idx, (pid, val, ptype) in enumerate(PARAM_TABLE):
            try:
                mav.mav.param_value_send(pid.encode("ascii"), float(val), ptype, PARAM_COUNT, idx)
            except Exception as e:
                self.log(f"[GIMBAL] PARAM_VALUE idx={idx} error: {e}")
            time.sleep(0.02)

    def _send_param_read(self, pid: str, pidx: int) -> None:
        mav = self._get_mavlink()
        if not mav:
            return
        if 0 <= pidx < PARAM_COUNT:
            name, val, ptype = PARAM_TABLE[pidx]
        else:
            hit = next(((i, t) for i, t in enumerate(PARAM_TABLE) if t[0] == pid), None)
            if not hit: return
            pidx, (name, val, ptype) = hit
        try:
            mav.mav.param_value_send(name.encode("ascii"), float(val), ptype, PARAM_COUNT, pidx)
        except Exception as e:
            self.log(f"[GIMBAL] PARAM_VALUE(read) error: {e}")

    # -------- packers (ICD) --------
    def _has_pose_delta(
        self,
        prev: Tuple[int, int, Tuple[float, float, float], Tuple[float, float, float]],
        curr: Tuple[int, int, Tuple[float, float, float], Tuple[float, float, float]],
    ) -> bool:
        if prev[0] != curr[0] or prev[1] != curr[1]:
            return True
        pos_prev, pos_curr = prev[2], curr[2]
        rpy_prev, rpy_curr = prev[3], curr[3]
        for a, b in zip(pos_prev, pos_curr):
            if abs(a - b) > 1e-6:
                return True
        for a, b in zip(rpy_prev, rpy_curr):
            if abs(a - b) > 1e-3:
                return True
        return False

    def _invalidate_cached_orientation_locked(self) -> None:
        """Reset cached pose/quaternion bookkeeping while ``self._lock`` is held."""

        self._last_sent_snapshot = None
        self._orientation_pipeline.reset()

    @staticmethod
    def _legacy_rpy_to_sim(
        roll_deg: float, pitch_deg: float, yaw_deg: float
    ) -> Tuple[float, float, float]:
        """Reorder legacy ``(roll, pitch, yaw)`` input into ``(Pitch, Yaw, Roll)``."""

        return float(roll_deg), float(pitch_deg), float(yaw_deg)

    @staticmethod
    def _bridge_to_sim_rpy(
        roll_deg: float, pitch_deg: float, yaw_deg: float
    ) -> Tuple[float, float, float]:
        """Convert bridge angles into the simulator's ``FRotator`` ordering."""

        return GimbalControl._legacy_rpy_to_sim(roll_deg, pitch_deg, yaw_deg)

    @staticmethod
    def _sim_to_bridge_rpy(
        sim_pitch_deg: float, sim_yaw_deg: float, sim_roll_deg: float
    ) -> Tuple[float, float, float]:
        """Convert simulator ``FRotator`` angles back into bridge (roll, pitch, yaw)."""

        # Inverse of :meth:`_bridge_to_sim_rpy`.
        return float(sim_pitch_deg), float(sim_yaw_deg), float(sim_roll_deg)

    def _pack_gimbal_ctrl(
        self,
        sensor_type: int,
        sensor_id: int,
        xyz: List[float],
        orientation: _SimOrientation,
    ) -> bytes:
        return build_gimbal_ctrl_packet(
            sensor_type,
            sensor_id,
            (float(xyz[0]), float(xyz[1]), float(xyz[2])),
            orientation.quat_xyzw,
        )

    def _pack_power_ctrl(self, sensor_type: int, sensor_id: int, power_on: int) -> bytes:
        return build_power_ctrl_packet(sensor_type, sensor_id, power_on)

    def _dump_packet_bytes(self, label: str, pkt: bytes) -> None:
        hex_str = " ".join(f"{b:02X}" for b in pkt)
        self.log(f"[GIMBAL] {label} packet ({len(pkt)} bytes): {hex_str}")

    # -------- utils --------
    def _emit_status(self, text: str) -> None:
        try:
            if self.status_cb: self.status_cb(text)
        except Exception: pass<|MERGE_RESOLUTION|>--- conflicted
+++ resolved
@@ -95,7 +95,6 @@
             float(a) for a in euler_to_quat(bridge_roll, bridge_pitch, bridge_yaw)
         )
 
-<<<<<<< HEAD
         def _normalize_quat(
             quat: Tuple[float, float, float, float]
         ) -> Optional[Tuple[float, float, float, float]]:
@@ -108,44 +107,6 @@
         if reference_quat is not None:
             reference_candidate = tuple(float(a) for a in reference_quat)
             reference_tuple = _normalize_quat(reference_candidate)
-=======
-        reference_tuple: Optional[Tuple[float, float, float, float]]
-        if reference_quat is None:
-            reference_tuple = None
-        else:
-            reference_tuple = tuple(float(a) for a in reference_quat)
-
-        def _score_candidate(
-            candidate: Tuple[float, float, float, float],
-            *,
-            previous: Optional[Tuple[float, float, float, float]],
-        ) -> float:
-            score = 0.0
-            if reference_tuple is not None:
-                score += sum(a * b for a, b in zip(candidate, reference_tuple))
-            if previous is not None:
-                score += sum(a * b for a, b in zip(candidate, previous))
-            if candidate[3] >= 0.0:
-                score += 1e-12
-            return score
-
-        def _resolve_shortest_arc(
-            candidate: Tuple[float, float, float, float],
-            basis: Optional[Tuple[float, float, float, float]],
-        ) -> Tuple[float, float, float, float]:
-            if basis is None:
-                return candidate
-            dot = sum(a * b for a, b in zip(candidate, basis))
-            if dot < 0.0:
-                return tuple(-a for a in candidate)
-            return candidate
-
-        reference_tuple = (
-            tuple(float(a) for a in reference_quat)
-            if reference_quat is not None
-            else None
-        )
->>>>>>> 5b7cd4a9
 
         channel_key = channel or self._DEFAULT_CHANNEL
 
@@ -158,7 +119,6 @@
         with self._lock:
             quat = _resolve_shortest_arc(quat, reference_tuple)
             prev = self._last_quat.get(channel_key)
-<<<<<<< HEAD
             dot_prev = _dot(quat_raw, prev) if prev is not None else None
             dot_ref = (
                 _dot(quat_raw, reference_tuple)
@@ -177,13 +137,6 @@
                 sign = -1.0
 
             quat = tuple(sign * a for a in quat_raw)
-=======
-            candidates = (quat_raw, tuple(-a for a in quat_raw))
-            quat = max(
-                candidates,
-                key=lambda cand: _score_candidate(cand, previous=prev),
-            )
->>>>>>> 5b7cd4a9
             self._last_quat[channel_key] = quat
 
         return _SimOrientation(

# ui/gimbal_window.py
# -*- coding: utf-8 -*-
from __future__ import annotations

import logging
from dataclasses import dataclass, field
import tkinter as tk
from tkinter import ttk, messagebox
<<<<<<< HEAD
from typing import Any, Dict, Iterable, List, Optional
=======
from typing import Dict, Any, List, Optional
>>>>>>> 0b76ad61

from serial.tools import list_ports
from utils.settings import ConfigManager, AppConfig  # type: ignore

SENSOR_TYPES = ["Camera", "GPS", "LiDAR", "RADAR", "LRF", "IMU"]
SENSOR_COMBO_VALUES = [f"{i}: {name}" for i, name in enumerate(SENSOR_TYPES)]

MAX_SENSOR_PRESETS = 6
PRESET_VALUE_KEYS = [
<<<<<<< HEAD
=======
    "generator_ip",
    "generator_port",
>>>>>>> 0b76ad61
    "sensor_type",
    "sensor_id",
    "pos_x",
    "pos_y",
    "pos_z",
    "init_roll_deg",
    "init_pitch_deg",
    "init_yaw_deg",
    "max_rate_dps",
    "power_on",
    "serial_port",
    "serial_baud",
    "mav_sysid",
    "mav_compid",
]

<<<<<<< HEAD

def _as_int(value: Any, default: int) -> int:
    try:
        return int(value)
    except Exception:
        return default


def _as_float(value: Any, default: float) -> float:
    try:
        return float(value)
    except Exception:
        return default


def _as_str(value: Any, default: str = "") -> str:
    if value is None:
        return default
    return str(value)


def _as_bool(value: Any, default: bool = False) -> bool:
    if isinstance(value, bool):
        return value
    if isinstance(value, (int, float)):
        return bool(value)
    if isinstance(value, str):
        lowered = value.strip().lower()
        if lowered in {"1", "true", "yes", "on", "y"}:
            return True
        if lowered in {"0", "false", "no", "off", "n", ""}:
            return False
    return default


@dataclass
class NetworkSettings:
    ip: str = "127.0.0.1"
    port: int = 15020

    @classmethod
    def from_config(cls, gimbal_cfg: Dict[str, Any]) -> "NetworkSettings":
        network = gimbal_cfg.get("network") if isinstance(gimbal_cfg.get("network"), dict) else {}
        ip = _as_str(network.get("ip", gimbal_cfg.get("generator_ip", "127.0.0.1")))
        port_source = network.get("port", gimbal_cfg.get("generator_port", 15020))
        return cls(ip=ip, port=_as_int(port_source, 15020))

    def to_config(self) -> Dict[str, Any]:
        return {"ip": self.ip, "port": self.port}


@dataclass
class SensorPresetData:
    sensor_type: int = 0
    sensor_id: int = 0
    pos_x: float = 0.0
    pos_y: float = 0.0
    pos_z: float = 0.0
    init_roll_deg: float = 0.0
    init_pitch_deg: float = 0.0
    init_yaw_deg: float = 0.0
    max_rate_dps: float = 60.0
    power_on: bool = True
    serial_port: str = ""
    serial_baud: int = 115200
    mav_sysid: int = 1
    mav_compid: int = 154

    @classmethod
    def from_dict(cls, data: Optional[Dict[str, Any]]) -> "SensorPresetData":
        if not isinstance(data, dict):
            return cls()
        return cls(
            sensor_type=_as_int(data.get("sensor_type", 0), 0),
            sensor_id=_as_int(data.get("sensor_id", 0), 0),
            pos_x=_as_float(data.get("pos_x", 0.0), 0.0),
            pos_y=_as_float(data.get("pos_y", 0.0), 0.0),
            pos_z=_as_float(data.get("pos_z", 0.0), 0.0),
            init_roll_deg=_as_float(data.get("init_roll_deg", 0.0), 0.0),
            init_pitch_deg=_as_float(data.get("init_pitch_deg", 0.0), 0.0),
            init_yaw_deg=_as_float(data.get("init_yaw_deg", 0.0), 0.0),
            max_rate_dps=_as_float(data.get("max_rate_dps", 60.0), 60.0),
            power_on=_as_bool(data.get("power_on", True), True),
            serial_port=_as_str(data.get("serial_port", "")),
            serial_baud=_as_int(data.get("serial_baud", 115200), 115200),
            mav_sysid=_as_int(data.get("mav_sysid", 1), 1),
            mav_compid=_as_int(data.get("mav_compid", 154), 154),
        )

    def to_dict(self) -> Dict[str, Any]:
        return {
            "sensor_type": self.sensor_type,
            "sensor_id": self.sensor_id,
            "pos_x": self.pos_x,
            "pos_y": self.pos_y,
            "pos_z": self.pos_z,
            "init_roll_deg": self.init_roll_deg,
            "init_pitch_deg": self.init_pitch_deg,
            "init_yaw_deg": self.init_yaw_deg,
            "max_rate_dps": self.max_rate_dps,
            "power_on": bool(self.power_on),
            "serial_port": self.serial_port,
            "serial_baud": self.serial_baud,
            "mav_sysid": self.mav_sysid,
            "mav_compid": self.mav_compid,
        }


@dataclass
class SensorPreset:
    name: str = ""
    data: SensorPresetData = field(default_factory=SensorPresetData)

    @classmethod
    def from_any(cls, raw: Any) -> Optional["SensorPreset"]:
        if not isinstance(raw, dict):
            return None
        name = _as_str(raw.get("name", "")).strip()
        payload_source: Any
        if isinstance(raw.get("values"), dict):
            payload_source = raw.get("values")
        else:
            payload_source = {k: raw.get(k) for k in PRESET_VALUE_KEYS if k in raw}
        if not payload_source:
            return None
        data = SensorPresetData.from_dict(payload_source)
        return cls(name=name, data=data)

    def to_config(self) -> Dict[str, Any]:
        return {"name": self.name, "values": self.data.to_dict()}

    def label(self, idx: int) -> str:
        base = f"Preset {idx + 1}"
        return self.name.strip() or base


@dataclass
class PresetBundle:
    network: NetworkSettings
    presets: List[Optional[SensorPreset]] = field(default_factory=list)
    selected_index: int = 0

    @classmethod
    def from_config(cls, gimbal_cfg: Dict[str, Any]) -> "PresetBundle":
        network = NetworkSettings.from_config(gimbal_cfg)
        presets: List[Optional[SensorPreset]] = []
        raw_bundle = gimbal_cfg.get("preset_bundle") if isinstance(gimbal_cfg.get("preset_bundle"), dict) else None
        raw_slots: Optional[Any] = None
        selected = _as_int(gimbal_cfg.get("selected_preset", 0), 0)
        if raw_bundle:
            raw_slots = raw_bundle.get("presets") or raw_bundle.get("slots")
            selected = _as_int(raw_bundle.get("selected", raw_bundle.get("selected_preset", selected)), selected)
        if raw_slots is None:
            legacy = gimbal_cfg.get("presets")
            if isinstance(legacy, dict):
                raw_slots = legacy.get("slots")
                selected = _as_int(legacy.get("selected", selected), selected)
            elif isinstance(legacy, list):
                raw_slots = legacy
        slot_items: List[Any] = []
        if isinstance(raw_slots, list):
            slot_items = raw_slots[:MAX_SENSOR_PRESETS]
        elif isinstance(raw_slots, dict):
            keys = set(raw_slots.keys())
            zero_based = any(k in keys for k in (0, "0"))
            for i in range(MAX_SENSOR_PRESETS):
                candidates: List[Any] = []
                if zero_based:
                    candidates.extend([i, str(i)])
                candidates.extend([i + 1, str(i + 1)])
                candidates.extend([i, str(i)])
                value = None
                for key in candidates:
                    if key in raw_slots:
                        value = raw_slots[key]
                        break
                slot_items.append(value)
        elif isinstance(raw_slots, Iterable):
            slot_items = list(raw_slots)[:MAX_SENSOR_PRESETS]

        for item in slot_items:
            presets.append(SensorPreset.from_any(item))
        while len(presets) < MAX_SENSOR_PRESETS:
            presets.append(None)
        selected = max(0, min(MAX_SENSOR_PRESETS - 1, selected))
        return cls(network=network, presets=presets, selected_index=selected)

    def to_config(self) -> Dict[str, Any]:
        return {
            "network": self.network.to_config(),
            "presets": [preset.to_config() if preset else None for preset in self.presets],
            "selected_preset": self.selected_index,
        }

    def set_preset(self, idx: int, preset: SensorPreset) -> None:
        if 0 <= idx < MAX_SENSOR_PRESETS:
            self.presets[idx] = preset

    def clear_preset(self, idx: int) -> None:
        if 0 <= idx < MAX_SENSOR_PRESETS:
            self.presets[idx] = None

    def get(self, idx: int) -> Optional[SensorPreset]:
        if 0 <= idx < MAX_SENSOR_PRESETS:
            return self.presets[idx]
        return None

=======
>>>>>>> 0b76ad61

class GimbalControlsWindow(tk.Toplevel):
    def __init__(self, master: tk.Misc, cfg: Dict[str, Any], gimbal, log: logging.Logger) -> None:
        super().__init__(master)
        self.title("Gimbal Controls")
        self.resizable(False, False)

        self.cfg = cfg
        self.gimbal = gimbal
        self.log = log

        gimbal_cfg = cfg.get("gimbal", {})
        self.bundle = PresetBundle.from_config(gimbal_cfg)

        active_preset = self.bundle.get(self.bundle.selected_index)
        if active_preset:
            payload = active_preset.data
        else:
            payload = SensorPresetData.from_dict(gimbal_cfg)

<<<<<<< HEAD
        self.v_preset_index = tk.IntVar(value=self.bundle.selected_index)
        self.v_preset_name = tk.StringVar()
        self._preset_radios: List[ttk.Radiobutton] = []
=======
        self.presets: List[Optional[Dict[str, Any]]] = self._normalize_presets(gconf.get("presets"))
        try:
            init_preset_idx = int(gconf.get("selected_preset", 0) or 0)
        except Exception:
            init_preset_idx = 0
        if not (0 <= init_preset_idx < MAX_SENSOR_PRESETS):
            init_preset_idx = 0
        self.v_preset_index = tk.IntVar(value=init_preset_idx)
        self.v_preset_name = tk.StringVar()
        self._preset_radios: List[ttk.Radiobutton] = []

        # Generator
        self.v_gen_ip   = tk.StringVar(value=gconf.get("generator_ip", "127.0.0.1"))
        self.v_gen_port = tk.IntVar(value=int(gconf.get("generator_port", 15020)))
>>>>>>> 0b76ad61

        self.v_gen_ip = tk.StringVar(value=self.bundle.network.ip)
        self.v_gen_port = tk.IntVar(value=self.bundle.network.port)

        self.v_sensor_type_combo = tk.StringVar(value=self._sensor_combo_label(payload.sensor_type))
        self.v_sensor_id = tk.IntVar(value=payload.sensor_id)

        self.v_pos_x = tk.DoubleVar(value=payload.pos_x)
        self.v_pos_y = tk.DoubleVar(value=payload.pos_y)
        self.v_pos_z = tk.DoubleVar(value=payload.pos_z)
        self.v_roll = tk.DoubleVar(value=payload.init_roll_deg)
        self.v_pitch = tk.DoubleVar(value=payload.init_pitch_deg)
        self.v_yaw = tk.DoubleVar(value=payload.init_yaw_deg)

        self.v_max_rate = tk.DoubleVar(value=payload.max_rate_dps)
        self.v_power_on = tk.BooleanVar(value=payload.power_on)

        self.v_serial_port = tk.StringVar(value=payload.serial_port)
        self.v_baud = tk.IntVar(value=payload.serial_baud)
        self.v_mav_sysid = tk.IntVar(value=payload.mav_sysid)
        self.v_mav_compid = tk.IntVar(value=payload.mav_compid)

        self.cur_x = tk.StringVar(value="-")
        self.cur_y = tk.StringVar(value="-")
        self.cur_z = tk.StringVar(value="-")
        self.cur_r = tk.StringVar(value="-")
        self.cur_p = tk.StringVar(value="-")
        self.cur_yw = tk.StringVar(value="-")
        self.cur_wx = tk.StringVar(value="-")
        self.cur_wy = tk.StringVar(value="-")
        self.cur_wz = tk.StringVar(value="-")

        self._build_layout()
<<<<<<< HEAD
        self._load_selected_preset(self.bundle.selected_index, apply_runtime=False)
        self._write_back_state()
=======
        self._apply_preset(init_preset_idx)
        self._sync_gimbal_config_metadata()
>>>>>>> 0b76ad61
        self._refresh_status_periodic()

    # ------------------------------------------------------------------
    # UI construction helpers
    def _build_layout(self) -> None:
        pad = dict(padx=6, pady=4)
<<<<<<< HEAD
        root = ttk.Frame(self, padding=10)
        root.grid(row=0, column=0, sticky="nsew")

        row = 0
        row = self._build_network_section(root, row, pad)
        row = self._build_presets_section(root, row, pad)
        row = self._build_sensor_section(root, row, pad)
        row = self._build_pose_section(root, row, pad)
        row = self._build_rate_section(root, row, pad)
        row = self._build_power_section(root, row, pad)
        row = self._build_serial_section(root, row, pad)
        row = self._build_status_section(root, row, pad)
        self._build_footer(root, row, pad)

    def _build_network_section(self, parent: ttk.Frame, row: int, pad: Dict[str, int]) -> int:
        box = ttk.Labelframe(parent, text="Network Sensor Control")
        box.grid(row=row, column=0, columnspan=4, sticky="ew", **pad)
        ttk.Label(box, text="IP").grid(row=0, column=0, sticky="e", padx=4, pady=2)
        ttk.Entry(box, textvariable=self.v_gen_ip, width=18).grid(row=0, column=1, sticky="w", padx=4, pady=2)
        ttk.Label(box, text="Port").grid(row=0, column=2, sticky="e", padx=4, pady=2)
        ttk.Entry(box, textvariable=self.v_gen_port, width=8).grid(row=0, column=3, sticky="w", padx=4, pady=2)
        return row + 1

    def _build_presets_section(self, parent: ttk.Frame, row: int, pad: Dict[str, int]) -> int:
        box = ttk.Labelframe(parent, text="Sensor Presets")
        box.grid(row=row, column=0, columnspan=4, sticky="ew", **pad)
        box.columnconfigure(1, weight=1)

        rb_holder = ttk.Frame(box)
=======
        frm = ttk.Frame(self, padding=10)
        frm.grid(row=0, column=0, sticky="nsew")

        row = 0

        presets_box = ttk.Labelframe(frm, text="Sensor Presets")
        presets_box.grid(row=row, column=0, columnspan=4, sticky="ew", **pad)
        presets_box.columnconfigure(1, weight=1)

        rb_holder = ttk.Frame(presets_box)
>>>>>>> 0b76ad61
        rb_holder.grid(row=0, column=0, columnspan=4, sticky="w", padx=4, pady=2)
        for idx in range(MAX_SENSOR_PRESETS):
            btn = ttk.Radiobutton(
                rb_holder,
<<<<<<< HEAD
                text=f"Preset {idx + 1}",
=======
                text=self._format_preset_label(idx),
>>>>>>> 0b76ad61
                variable=self.v_preset_index,
                value=idx,
                command=lambda i=idx: self.on_select_preset(i),
            )
            btn.grid(row=0, column=idx, sticky="w", padx=2)
            self._preset_radios.append(btn)

<<<<<<< HEAD
        ttk.Label(box, text="Name").grid(row=1, column=0, sticky="e", padx=4, pady=2)
        ttk.Entry(box, textvariable=self.v_preset_name, width=24).grid(row=1, column=1, sticky="we", padx=4, pady=2)
        ttk.Button(box, text="Save to Preset", command=self.on_save_preset).grid(row=1, column=2, sticky="w", padx=4, pady=2)
        ttk.Button(box, text="Clear Preset", command=self.on_clear_preset).grid(row=1, column=3, sticky="w", padx=4, pady=2)
        return row + 1

    def _build_sensor_section(self, parent: ttk.Frame, row: int, pad: Dict[str, int]) -> int:
        ttk.Label(parent, text="Sensor").grid(row=row, column=0, sticky="e", **pad)
        ttk.Combobox(parent, textvariable=self.v_sensor_type_combo, values=SENSOR_COMBO_VALUES, state="readonly", width=16).grid(row=row, column=1, sticky="w", **pad)
        ttk.Label(parent, text="ID").grid(row=row, column=2, sticky="e", **pad)
        ttk.Entry(parent, textvariable=self.v_sensor_id, width=8).grid(row=row, column=3, sticky="w", **pad)
        row += 1
        ttk.Separator(parent, orient=tk.HORIZONTAL).grid(row=row, column=0, columnspan=4, sticky="ew", pady=(6, 6))
        return row + 1

    def _build_pose_section(self, parent: ttk.Frame, row: int, pad: Dict[str, int]) -> int:
        ttk.Label(parent, text="Target Pose (x,y,z,r,p,y) [m / deg]").grid(row=row, column=0, columnspan=4, sticky="w", **pad)
        row += 1
        for label, var in (("x", self.v_pos_x), ("y", self.v_pos_y)):
            ttk.Label(parent, text=label).grid(row=row, column=(0 if label == "x" else 2), sticky="e", **pad)
            ttk.Entry(parent, textvariable=var, width=10).grid(row=row, column=(1 if label == "x" else 3), sticky="w", **pad)
        row += 1
        for label, var in (("z", self.v_pos_z), ("roll", self.v_roll)):
            ttk.Label(parent, text=label).grid(row=row, column=(0 if label == "z" else 2), sticky="e", **pad)
            ttk.Entry(parent, textvariable=var, width=10).grid(row=row, column=(1 if label == "z" else 3), sticky="w", **pad)
        row += 1
        for label, var in (("pitch", self.v_pitch), ("yaw", self.v_yaw)):
            ttk.Label(parent, text=label).grid(row=row, column=(0 if label == "pitch" else 2), sticky="e", **pad)
            ttk.Entry(parent, textvariable=var, width=10).grid(row=row, column=(1 if label == "pitch" else 3), sticky="w", **pad)

        btns_pose = ttk.Frame(parent)
        btns_pose.grid(row=row + 1, column=0, columnspan=4, sticky="e", **pad)
        ttk.Button(btns_pose, text="Apply Pose", command=self.on_apply_pose).grid(row=0, column=0, padx=6)
        tpl = ttk.Frame(parent)
        tpl.grid(row=row + 2, column=0, columnspan=4, sticky="we", **pad)
        ttk.Label(tpl, text="Templates:").pack(side=tk.LEFT)
        ttk.Button(tpl, text="Home", command=lambda: self._set_tpl(0, 0, 0, 0, 0, 0)).pack(side=tk.LEFT, padx=2)
        ttk.Button(tpl, text="Forward", command=lambda: self._set_tpl(None, None, None, 0, 0, 0)).pack(side=tk.LEFT, padx=2)
        ttk.Button(tpl, text="Nadir", command=lambda: self._set_tpl(None, None, None, 0, -90, 0)).pack(side=tk.LEFT, padx=2)
        ttk.Button(tpl, text="Left", command=lambda: self._set_tpl(None, None, None, 0, 0, -90)).pack(side=tk.LEFT, padx=2)
        ttk.Button(tpl, text="Right", command=lambda: self._set_tpl(None, None, None, 0, 0, 90)).pack(side=tk.LEFT, padx=2)
        return row + 3

    def _build_rate_section(self, parent: ttk.Frame, row: int, pad: Dict[str, int]) -> int:
        ttk.Label(parent, text="Max Angular Rate (deg/s)").grid(row=row, column=0, sticky="e", **pad)
        ttk.Entry(parent, textvariable=self.v_max_rate, width=10).grid(row=row, column=1, sticky="w", **pad)
        ttk.Button(parent, text="Apply Max Rate", command=self.on_apply_max_rate).grid(row=row, column=3, sticky="e", **pad)
        row += 1
        ttk.Separator(parent, orient=tk.HORIZONTAL).grid(row=row, column=0, columnspan=4, sticky="ew", pady=(6, 6))
        return row + 1

    def _build_power_section(self, parent: ttk.Frame, row: int, pad: Dict[str, int]) -> int:
        ttk.Checkbutton(parent, text="Power ON", variable=self.v_power_on).grid(row=row, column=0, columnspan=2, sticky="w", **pad)
        ttk.Button(parent, text="Apply Power", command=self.on_apply_power).grid(row=row, column=3, sticky="e", **pad)
        row += 1
        ttk.Separator(parent, orient=tk.HORIZONTAL).grid(row=row, column=0, columnspan=4, sticky="ew", pady=(6, 6))
        return row + 1

    def _build_serial_section(self, parent: ttk.Frame, row: int, pad: Dict[str, int]) -> int:
        ttk.Label(parent, text="MAVLink Serial").grid(row=row, column=0, columnspan=4, sticky="w", **pad)
        row += 1
        ttk.Label(parent, text="Port").grid(row=row, column=0, sticky="e", **pad)
        self.cb_ports = ttk.Combobox(parent, textvariable=self.v_serial_port, values=self._enum_serial_ports(), width=18)
        self.cb_ports.grid(row=row, column=1, sticky="w", **pad)
        ttk.Label(parent, text="Baud").grid(row=row, column=2, sticky="e", **pad)
        ttk.Entry(parent, textvariable=self.v_baud, width=10).grid(row=row, column=3, sticky="w", **pad)
        row += 1
        ttk.Label(parent, text="System ID").grid(row=row, column=0, sticky="e", **pad)
        ttk.Entry(parent, textvariable=self.v_mav_sysid, width=10).grid(row=row, column=1, sticky="w", **pad)
        ttk.Label(parent, text="Component ID").grid(row=row, column=2, sticky="e", **pad)
        ttk.Entry(parent, textvariable=self.v_mav_compid, width=10).grid(row=row, column=3, sticky="w", **pad)
        row += 1
        btns = ttk.Frame(parent)
        btns.grid(row=row, column=0, columnspan=4, sticky="e", **pad)
        ttk.Button(btns, text="Apply IDs", command=self.on_apply_ids).grid(row=0, column=0, padx=6)
        ttk.Button(btns, text="Refresh Ports", command=self.on_refresh_ports).grid(row=0, column=1, padx=6)
        ttk.Button(btns, text="Connect Serial", command=self.on_connect_serial).grid(row=0, column=2, padx=6)
        row += 1
        ttk.Separator(parent, orient=tk.HORIZONTAL).grid(row=row, column=0, columnspan=4, sticky="ew", pady=(6, 6))
        return row + 1

    def _build_status_section(self, parent: ttk.Frame, row: int, pad: Dict[str, int]) -> int:
        cur = ttk.Frame(parent)
=======
        ttk.Label(presets_box, text="Name").grid(row=1, column=0, sticky="e", padx=4, pady=(2, 2))
        ttk.Entry(presets_box, textvariable=self.v_preset_name, width=24).grid(row=1, column=1, sticky="we", padx=4, pady=(2, 2))
        ttk.Button(presets_box, text="Save to Preset", command=self.on_save_preset).grid(row=1, column=2, sticky="w", padx=4, pady=(2, 2))
        ttk.Button(presets_box, text="Clear Preset", command=self.on_clear_preset).grid(row=1, column=3, sticky="w", padx=4, pady=(2, 2))

        row += 1

        # Generator
        ttk.Label(frm, text="Generator (MORAI)").grid(row=row, column=0, columnspan=4, sticky="w", **pad)
        row += 1
        ttk.Label(frm, text="IP").grid(row=row, column=0, sticky="e", **pad)
        ttk.Entry(frm, textvariable=self.v_gen_ip, width=18).grid(row=row, column=1, sticky="w", **pad)
        ttk.Label(frm, text="Port").grid(row=row, column=2, sticky="e", **pad)
        ttk.Entry(frm, textvariable=self.v_gen_port, width=8).grid(row=row, column=3, sticky="w", **pad)

        row += 1

        # Sensor
        ttk.Label(frm, text="Sensor").grid(row=row, column=0, sticky="e", **pad)
        ttk.Combobox(frm, textvariable=self.v_sensor_type_combo, values=SENSOR_COMBO_VALUES, state="readonly", width=16)\
            .grid(row=row, column=1, sticky="w", **pad)
        ttk.Label(frm, text="ID").grid(row=row, column=2, sticky="e", **pad)
        ttk.Entry(frm, textvariable=self.v_sensor_id, width=8).grid(row=row, column=3, sticky="w", **pad)

        row += 1

        ttk.Separator(frm, orient=tk.HORIZONTAL).grid(row=row, column=0, columnspan=4, sticky="ew", pady=(6, 6))
        row += 1

        # Target pose
        ttk.Label(frm, text="Target Pose (x,y,z,r,p,y) [m / deg]").grid(row=row, column=0, columnspan=4, sticky="w", **pad)
        row += 1
        ttk.Label(frm, text="x").grid(row=row, column=0, sticky="e", **pad)
        ttk.Entry(frm, textvariable=self.v_pos_x, width=10).grid(row=row, column=1, sticky="w", **pad)
        ttk.Label(frm, text="y").grid(row=row, column=2, sticky="e", **pad)
        ttk.Entry(frm, textvariable=self.v_pos_y, width=10).grid(row=row, column=3, sticky="w", **pad)
        row += 1
        ttk.Label(frm, text="z").grid(row=row, column=0, sticky="e", **pad)
        ttk.Entry(frm, textvariable=self.v_pos_z, width=10).grid(row=row, column=1, sticky="w", **pad)
        ttk.Label(frm, text="roll").grid(row=row, column=2, sticky="e", **pad)
        ttk.Entry(frm, textvariable=self.v_roll, width=10).grid(row=row, column=3, sticky="w", **pad)
        row += 1
        ttk.Label(frm, text="pitch").grid(row=row, column=0, sticky="e", **pad)
        ttk.Entry(frm, textvariable=self.v_pitch, width=10).grid(row=row, column=1, sticky="w", **pad)
        ttk.Label(frm, text="yaw").grid(row=row, column=2, sticky="e", **pad)
        ttk.Entry(frm, textvariable=self.v_yaw, width=10).grid(row=row, column=3, sticky="w", **pad)

        btns_pose = ttk.Frame(frm)
        btns_pose.grid(row=row + 1, column=0, columnspan=4, sticky="e", **pad)
        ttk.Button(btns_pose, text="Apply Pose", command=self.on_apply_pose).grid(row=0, column=0, padx=6)

        row += 2

        # Pose templates
        tpl = ttk.Frame(frm)
        tpl.grid(row=row, column=0, columnspan=4, sticky="we", **pad)
        ttk.Label(tpl, text="Templates:").pack(side=tk.LEFT)
        ttk.Button(tpl, text="Home",    command=lambda: self._set_tpl(0,0,0, 0,0,0)).pack(side=tk.LEFT, padx=2)
        ttk.Button(tpl, text="Forward", command=lambda: self._set_tpl(None,None,None, 0,0,0)).pack(side=tk.LEFT, padx=2)
        ttk.Button(tpl, text="Nadir",   command=lambda: self._set_tpl(None,None,None, 0,-90,0)).pack(side=tk.LEFT, padx=2)
        ttk.Button(tpl, text="Left",    command=lambda: self._set_tpl(None,None,None, 0,0,-90)).pack(side=tk.LEFT, padx=2)
        ttk.Button(tpl, text="Right",   command=lambda: self._set_tpl(None,None,None, 0,0,90)).pack(side=tk.LEFT, padx=2)

        row += 1

        # Max rate
        ttk.Label(frm, text="Max Angular Rate (deg/s)").grid(row=row, column=0, sticky="e", **pad)
        ttk.Entry(frm, textvariable=self.v_max_rate, width=10).grid(row=row, column=1, sticky="w", **pad)
        ttk.Button(frm, text="Apply Max Rate", command=self.on_apply_max_rate).grid(row=row, column=3, sticky="e", **pad)

        row += 1

        ttk.Separator(frm, orient=tk.HORIZONTAL).grid(row=row, column=0, columnspan=4, sticky="ew", pady=(6, 6))
        row += 1

        # Power
        ttk.Checkbutton(frm, text="Power ON", variable=self.v_power_on).grid(row=row, column=0, columnspan=2, sticky="w", **pad)
        ttk.Button(frm, text="Apply Power", command=self.on_apply_power).grid(row=row, column=3, sticky="e", **pad)

        row += 1

        ttk.Separator(frm, orient=tk.HORIZONTAL).grid(row=row, column=0, columnspan=4, sticky="ew", pady=(6, 6))
        row += 1

        # MAVLink Serial + IDs
        ttk.Label(frm, text="MAVLink Serial").grid(row=row, column=0, columnspan=4, sticky="w", **pad)
        row += 1
        ttk.Label(frm, text="Port").grid(row=row, column=0, sticky="e", **pad)
        self.cb_ports = ttk.Combobox(frm, textvariable=self.v_serial_port, values=self._enum_serial_ports(), width=18)
        self.cb_ports.grid(row=row, column=1, sticky="w", **pad)
        ttk.Label(frm, text="Baud").grid(row=row, column=2, sticky="e", **pad)
        ttk.Entry(frm, textvariable=self.v_baud, width=10).grid(row=row, column=3, sticky="w", **pad)

        row += 1
        ttk.Label(frm, text="System ID").grid(row=row, column=0, sticky="e", **pad)
        ttk.Entry(frm, textvariable=self.v_mav_sysid, width=10).grid(row=row, column=1, sticky="w", **pad)
        ttk.Label(frm, text="Component ID").grid(row=row, column=2, sticky="e", **pad)
        ttk.Entry(frm, textvariable=self.v_mav_compid, width=10).grid(row=row, column=3, sticky="w", **pad)

        row += 1
        ids_btns = ttk.Frame(frm)
        ids_btns.grid(row=row, column=0, columnspan=4, sticky="e", **pad)
        ttk.Button(ids_btns, text="Apply IDs", command=self.on_apply_ids).grid(row=0, column=0, padx=6)
        ttk.Button(ids_btns, text="Refresh Ports", command=self.on_refresh_ports).grid(row=0, column=1, padx=6)
        ttk.Button(ids_btns, text="Connect Serial", command=self.on_connect_serial).grid(row=0, column=2, padx=6)

        row += 1
        ttk.Separator(frm, orient=tk.HORIZONTAL).grid(row=row, column=0, columnspan=4, sticky="ew", pady=(6, 6))

        row += 1

        # Current pose (live)
        cur = ttk.Frame(frm)
>>>>>>> 0b76ad61
        cur.grid(row=row, column=0, columnspan=4, sticky="we", **pad)
        ttk.Label(cur, text="Current Pose:").grid(row=0, column=0, sticky="w")
        ttk.Label(cur, text="x").grid(row=1, column=0, sticky="e")
        ttk.Label(cur, textvariable=self.cur_x, width=10).grid(row=1, column=1, sticky="w")
        ttk.Label(cur, text="y").grid(row=1, column=2, sticky="e")
        ttk.Label(cur, textvariable=self.cur_y, width=10).grid(row=1, column=3, sticky="w")
        ttk.Label(cur, text="z").grid(row=1, column=4, sticky="e")
        ttk.Label(cur, textvariable=self.cur_z, width=10).grid(row=1, column=5, sticky="w")
        ttk.Label(cur, text="roll").grid(row=2, column=0, sticky="e")
        ttk.Label(cur, textvariable=self.cur_r, width=10).grid(row=2, column=1, sticky="w")
        ttk.Label(cur, text="pitch").grid(row=2, column=2, sticky="e")
        ttk.Label(cur, textvariable=self.cur_p, width=10).grid(row=2, column=3, sticky="w")
        ttk.Label(cur, text="yaw").grid(row=2, column=4, sticky="e")
        ttk.Label(cur, textvariable=self.cur_yw, width=10).grid(row=2, column=5, sticky="w")
        ttk.Label(cur, text="ωx/ωy/ωz").grid(row=3, column=0, sticky="e")
        ttk.Label(cur, textvariable=self.cur_wx, width=10).grid(row=3, column=1, sticky="w")
        ttk.Label(cur, textvariable=self.cur_wy, width=10).grid(row=3, column=3, sticky="w")
        ttk.Label(cur, textvariable=self.cur_wz, width=10).grid(row=3, column=5, sticky="w")
        self.lbl_status = ttk.Label(parent, text="Status: -")
        self.lbl_status.grid(row=row + 1, column=0, columnspan=4, sticky="w", **pad)
        return row + 2

<<<<<<< HEAD
    def _build_footer(self, parent: ttk.Frame, row: int, pad: Dict[str, int]) -> None:
        btns = ttk.Frame(parent)
        btns.grid(row=row, column=0, columnspan=4, sticky="e", **pad)
=======
        # Status line
        self.lbl_status = ttk.Label(frm, text="Status: -")
        self.lbl_status.grid(row=row + 1, column=0, columnspan=4, sticky="w", **pad)

        btns = ttk.Frame(frm)
        btns.grid(row=row + 2, column=0, columnspan=4, sticky="e", **pad)
>>>>>>> 0b76ad61
        ttk.Button(btns, text="Save", command=self.on_save).grid(row=0, column=0, padx=6)
        ttk.Button(btns, text="Apply & Close", command=self.on_apply_close).grid(row=0, column=1, padx=6)

    # ------------------------------------------------------------------
    # Internal helpers
    def _enum_serial_ports(self) -> List[str]:
        try:
            return [p.device for p in list_ports.comports()]
        except Exception:
            return []

    def _sensor_combo_label(self, code: int) -> str:
        if 0 <= code < len(SENSOR_COMBO_VALUES):
            return SENSOR_COMBO_VALUES[code]
        return f"{code}: Sensor"

    def _sensor_code_from_combo(self) -> int:
        combo = (self.v_sensor_type_combo.get() or "0").split(":", 1)[0]
        return _as_int(combo, 0)

    def _var_get(self, variable: tk.Variable, fallback: Any) -> Any:
        try:
            return variable.get()
        except Exception:
            return fallback

    def _default_preset_name(self, idx: int) -> str:
        return f"Preset {idx + 1}"

    def _update_preset_labels(self) -> None:
        for idx, btn in enumerate(self._preset_radios):
            preset = self.bundle.get(idx)
            label = preset.label(idx) if preset else self._default_preset_name(idx)
            btn.configure(text=label)
        active = self.bundle.get(self.bundle.selected_index)
        if active:
            name = active.name.strip() or self._default_preset_name(self.bundle.selected_index)
        else:
            name = self._default_preset_name(self.bundle.selected_index)
        self.v_preset_name.set(name)

    def _collect_payload_from_form(self) -> SensorPresetData:
        return SensorPresetData(
            sensor_type=self._sensor_code_from_combo(),
            sensor_id=_as_int(self._var_get(self.v_sensor_id, 0), 0),
            pos_x=_as_float(self._var_get(self.v_pos_x, 0.0), 0.0),
            pos_y=_as_float(self._var_get(self.v_pos_y, 0.0), 0.0),
            pos_z=_as_float(self._var_get(self.v_pos_z, 0.0), 0.0),
            init_roll_deg=_as_float(self._var_get(self.v_roll, 0.0), 0.0),
            init_pitch_deg=_as_float(self._var_get(self.v_pitch, 0.0), 0.0),
            init_yaw_deg=_as_float(self._var_get(self.v_yaw, 0.0), 0.0),
            max_rate_dps=_as_float(self._var_get(self.v_max_rate, 60.0), 60.0),
            power_on=_as_bool(self._var_get(self.v_power_on, True), True),
            serial_port=_as_str(self._var_get(self.v_serial_port, "")).strip(),
            serial_baud=_as_int(self._var_get(self.v_baud, 115200), 115200),
            mav_sysid=_as_int(self._var_get(self.v_mav_sysid, 1), 1),
            mav_compid=_as_int(self._var_get(self.v_mav_compid, 154), 154),
        )

    def _apply_payload_to_form(self, payload: SensorPresetData) -> None:
        self.v_sensor_type_combo.set(self._sensor_combo_label(payload.sensor_type))
        self.v_sensor_id.set(payload.sensor_id)
        self.v_pos_x.set(payload.pos_x)
        self.v_pos_y.set(payload.pos_y)
        self.v_pos_z.set(payload.pos_z)
        self.v_roll.set(payload.init_roll_deg)
        self.v_pitch.set(payload.init_pitch_deg)
        self.v_yaw.set(payload.init_yaw_deg)
        self.v_max_rate.set(payload.max_rate_dps)
        self.v_power_on.set(bool(payload.power_on))
        self.v_serial_port.set(payload.serial_port)
        self.v_baud.set(payload.serial_baud)
        self.v_mav_sysid.set(payload.mav_sysid)
        self.v_mav_compid.set(payload.mav_compid)

    def _active_runtime_values(self) -> Dict[str, Any]:
        payload = self._collect_payload_from_form()
        self.bundle.network.ip = _as_str(self._var_get(self.v_gen_ip, self.bundle.network.ip), self.bundle.network.ip)
        self.bundle.network.port = _as_int(self._var_get(self.v_gen_port, self.bundle.network.port), self.bundle.network.port)
        values = payload.to_dict()
        values.update({
            "generator_ip": self.bundle.network.ip,
            "generator_port": self.bundle.network.port,
        })
        return values

    def _write_back_state(self) -> None:
        payload = self._collect_payload_from_form()
        self.bundle.network.ip = _as_str(self._var_get(self.v_gen_ip, self.bundle.network.ip), self.bundle.network.ip)
        self.bundle.network.port = _as_int(self._var_get(self.v_gen_port, self.bundle.network.port), self.bundle.network.port)
        bundle_dict = self.bundle.to_config()
        gimbal_cfg = self.cfg.setdefault("gimbal", {})
        gimbal_cfg.update(payload.to_dict())
        gimbal_cfg["generator_ip"] = self.bundle.network.ip
        gimbal_cfg["generator_port"] = self.bundle.network.port
        gimbal_cfg["network"] = bundle_dict["network"]
        gimbal_cfg["preset_bundle"] = {
            "network": bundle_dict["network"],
            "presets": bundle_dict["presets"],
            "selected": bundle_dict["selected_preset"],
        }
        gimbal_cfg["presets"] = {"version": 2, "slots": bundle_dict["presets"]}
        gimbal_cfg["selected_preset"] = bundle_dict["selected_preset"]

<<<<<<< HEAD
    def _apply_runtime(self, values: Dict[str, Any]) -> None:
        try:
            if hasattr(self.gimbal, "update_settings"):
                self.gimbal.update_settings(values)
        except Exception as exc:
            self.log.exception("Failed to update gimbal settings: %s", exc)
        pose_keys = ("pos_x", "pos_y", "pos_z", "init_roll_deg", "init_pitch_deg", "init_yaw_deg")
        if all(k in values for k in pose_keys) and hasattr(self.gimbal, "set_target_pose"):
            try:
                self.gimbal.set_target_pose(
                    values["pos_x"],
                    values["pos_y"],
                    values["pos_z"],
                    values["init_roll_deg"],
                    values["init_pitch_deg"],
                    values["init_yaw_deg"],
                )
            except Exception as exc:
                self.log.exception("Failed to push preset pose to gimbal: %s", exc)
        if "max_rate_dps" in values and hasattr(self.gimbal, "set_max_rate"):
            try:
                self.gimbal.set_max_rate(values["max_rate_dps"])
            except Exception as exc:
                self.log.exception("Failed to update gimbal max rate: %s", exc)
        if "power_on" in values and hasattr(self.gimbal, "set_power"):
            try:
                self.gimbal.set_power(bool(values["power_on"]))
            except Exception as exc:
                self.log.exception("Failed to sync gimbal power state: %s", exc)
        if {"mav_sysid", "mav_compid"}.issubset(values) and hasattr(self.gimbal, "set_mav_ids"):
            try:
                self.gimbal.set_mav_ids(values["mav_sysid"], values["mav_compid"])
            except Exception as exc:
                self.log.exception("Failed to set MAV IDs: %s", exc)
        port = _as_str(values.get("serial_port", "")).strip()
        if port and "serial_baud" in values and hasattr(self.gimbal, "open_serial"):
            try:
                self.gimbal.open_serial(port, _as_int(values["serial_baud"], 115200))
            except Exception as exc:
                self.log.exception("Failed to open serial from preset: %s", exc)

    # ------------------------------------------------------------------
    # Actions
=======
    def _apply_values(self, values: Dict[str, Any]) -> None:
        if "generator_ip" in values:
            self.v_gen_ip.set(str(values["generator_ip"]))
        if "generator_port" in values:
            try:
                self.v_gen_port.set(int(values["generator_port"]))
            except Exception:
                pass
        if "sensor_type" in values:
            try:
                code = int(values["sensor_type"])
            except Exception:
                code = 0
            if 0 <= code < len(SENSOR_COMBO_VALUES):
                self.v_sensor_type_combo.set(SENSOR_COMBO_VALUES[code])
            else:
                self.v_sensor_type_combo.set(f"{code}: Sensor")
        if "sensor_id" in values:
            try:
                self.v_sensor_id.set(int(values["sensor_id"]))
            except Exception:
                pass
        if "pos_x" in values:
            self.v_pos_x.set(float(values["pos_x"]))
        if "pos_y" in values:
            self.v_pos_y.set(float(values["pos_y"]))
        if "pos_z" in values:
            self.v_pos_z.set(float(values["pos_z"]))
        if "init_roll_deg" in values:
            self.v_roll.set(float(values["init_roll_deg"]))
        if "init_pitch_deg" in values:
            self.v_pitch.set(float(values["init_pitch_deg"]))
        if "init_yaw_deg" in values:
            self.v_yaw.set(float(values["init_yaw_deg"]))
        if "max_rate_dps" in values:
            self.v_max_rate.set(float(values["max_rate_dps"]))
        if "power_on" in values:
            self.v_power_on.set(bool(values["power_on"]))
        if "serial_port" in values:
            self.v_serial_port.set(str(values["serial_port"]))
        if "serial_baud" in values:
            try:
                self.v_baud.set(int(values["serial_baud"]))
            except Exception:
                pass
        if "mav_sysid" in values:
            try:
                self.v_mav_sysid.set(int(values["mav_sysid"]))
            except Exception:
                pass
        if "mav_compid" in values:
            try:
                self.v_mav_compid.set(int(values["mav_compid"]))
            except Exception:
                pass

    def _default_preset_name(self, idx: int) -> str:
        return f"Preset {idx + 1}"

    def _format_preset_label(self, idx: int) -> str:
        preset = self.presets[idx]
        base = self._default_preset_name(idx)
        if preset and isinstance(preset, dict):
            name = str(preset.get("name", "")).strip() or base
            return f"{idx + 1}. {name}"
        return f"{idx + 1}. {base}"

    def _normalize_presets(self, raw: Any) -> List[Optional[Dict[str, Any]]]:
        presets: List[Optional[Dict[str, Any]]] = []
        if isinstance(raw, list):
            for item in raw[:MAX_SENSOR_PRESETS]:
                presets.append(self._normalize_single_preset(item))
        while len(presets) < MAX_SENSOR_PRESETS:
            presets.append(None)
        return presets

    def _normalize_single_preset(self, item: Any) -> Optional[Dict[str, Any]]:
        if not isinstance(item, dict):
            return None
        name = str(item.get("name", "")).strip()
        values = item.get("values")
        if not isinstance(values, dict):
            values = {k: item.get(k) for k in PRESET_VALUE_KEYS if k in item}
        if not values:
            return None
        filtered = {k: values[k] for k in PRESET_VALUE_KEYS if k in values}
        if not filtered:
            return None
        return {"name": name, "values": filtered}

    def _sync_preset_widgets(self) -> None:
        for idx, btn in enumerate(self._preset_radios):
            btn.configure(text=self._format_preset_label(idx))
        idx = int(self.v_preset_index.get())
        preset = self.presets[idx]
        if preset:
            name = str(preset.get("name", "")).strip() or self._default_preset_name(idx)
        else:
            name = self._default_preset_name(idx)
        self.v_preset_name.set(name)

    def _apply_preset(self, idx: int) -> None:
        if not (0 <= idx < MAX_SENSOR_PRESETS):
            idx = 0
            self.v_preset_index.set(idx)
        preset = self.presets[idx]
        if preset and isinstance(preset.get("values"), dict):
            self._apply_values(preset["values"])
        self._sync_preset_widgets()

    def _export_presets(self) -> List[Optional[Dict[str, Any]]]:
        exported: List[Optional[Dict[str, Any]]] = []
        for preset in self.presets:
            if preset and isinstance(preset.get("values"), dict):
                exported.append({
                    "name": str(preset.get("name", "")),
                    "values": {k: preset["values"].get(k) for k in PRESET_VALUE_KEYS if k in preset["values"]},
                })
            else:
                exported.append(None)
        return exported

    def _sync_gimbal_config_metadata(self) -> None:
        gconf = self.cfg.setdefault("gimbal", {})
        gconf["presets"] = self._export_presets()
        gconf["selected_preset"] = int(self.v_preset_index.get())

    def _inject_presets_into_dict(self, target: Dict[str, Any]) -> None:
        target["presets"] = self._export_presets()
        target["selected_preset"] = int(self.v_preset_index.get())

    # ---------- actions ----------
>>>>>>> 0b76ad61
    def _set_tpl(self, x, y, z, r, p, yw):
        if x is not None:
            self.v_pos_x.set(x)
        if y is not None:
            self.v_pos_y.set(y)
        if z is not None:
            self.v_pos_z.set(z)
        if r is not None:
            self.v_roll.set(r)
        if p is not None:
            self.v_pitch.set(p)
        if yw is not None:
            self.v_yaw.set(yw)

    def on_select_preset(self, idx: int) -> None:
        idx = max(0, min(MAX_SENSOR_PRESETS - 1, idx))
        self._load_selected_preset(idx, apply_runtime=True)

    def _load_selected_preset(self, idx: int, apply_runtime: bool) -> None:
        self.bundle.selected_index = idx
        self.v_preset_index.set(idx)
        preset = self.bundle.get(idx)
        if preset:
            self._apply_payload_to_form(preset.data)
            name = preset.name.strip() or self._default_preset_name(idx)
        else:
            name = self._default_preset_name(idx)
        self.v_preset_name.set(name)
        self._update_preset_labels()
        self._write_back_state()
        if apply_runtime:
            self._apply_runtime(self._active_runtime_values())

    def on_save_preset(self) -> None:
        idx = self.bundle.selected_index
        try:
            payload = self._collect_payload_from_form()
        except Exception as exc:
            messagebox.showerror("Error", f"Save preset failed:\n{exc}")
            return
        name = self.v_preset_name.get().strip() or self._default_preset_name(idx)
        self.bundle.set_preset(idx, SensorPreset(name=name, data=payload))
        self.v_preset_name.set(name)
        self._update_preset_labels()
        self._write_back_state()
        messagebox.showinfo("Saved", f"Preset {idx + 1} saved.")

    def on_clear_preset(self) -> None:
        idx = self.bundle.selected_index
        self.bundle.clear_preset(idx)
        self.v_preset_name.set(self._default_preset_name(idx))
        self._update_preset_labels()
        self._write_back_state()
        messagebox.showinfo("Cleared", f"Preset {idx + 1} cleared.")

    def on_select_preset(self, idx: int) -> None:
        self.v_preset_index.set(idx)
        self._apply_preset(idx)
        self._sync_gimbal_config_metadata()

    def on_save_preset(self) -> None:
        idx = int(self.v_preset_index.get())
        try:
            values = self._collect_values()
        except Exception as e:
            messagebox.showerror("Error", f"Save preset failed:\n{e}")
            return
        name = self.v_preset_name.get().strip() or self._default_preset_name(idx)
        self.presets[idx] = {"name": name, "values": values}
        self.v_preset_name.set(name)
        self._sync_preset_widgets()
        self._sync_gimbal_config_metadata()
        messagebox.showinfo("Saved", f"Preset {idx + 1} saved.")

    def on_clear_preset(self) -> None:
        idx = int(self.v_preset_index.get())
        self.presets[idx] = None
        self._sync_preset_widgets()
        self._sync_gimbal_config_metadata()
        messagebox.showinfo("Cleared", f"Preset {idx + 1} cleared.")

    def on_apply_pose(self) -> None:
        try:
<<<<<<< HEAD
            values = self._active_runtime_values()
            self._write_back_state()
            if hasattr(self.gimbal, "update_settings"):
                self.gimbal.update_settings(values)
            if hasattr(self.gimbal, "set_target_pose"):
                self.gimbal.set_target_pose(
                    values["pos_x"], values["pos_y"], values["pos_z"],
                    values["init_roll_deg"], values["init_pitch_deg"], values["init_yaw_deg"],
                )
=======
            v = self._collect_values()
            self.cfg.setdefault("gimbal", {}).update(v)
            self._sync_gimbal_config_metadata()
            self.gimbal.update_settings(v)
            self.gimbal.set_target_pose(v["pos_x"], v["pos_y"], v["pos_z"],
                                        v["init_roll_deg"], v["init_pitch_deg"], v["init_yaw_deg"])
>>>>>>> 0b76ad61
            messagebox.showinfo("OK", "Target pose applied (controller will drive to target).")
        except Exception as exc:
            messagebox.showerror("Error", f"Apply pose failed:\n{exc}")

    def on_apply_max_rate(self) -> None:
        try:
<<<<<<< HEAD
            values = self._active_runtime_values()
            self._write_back_state()
            if hasattr(self.gimbal, "update_settings"):
                self.gimbal.update_settings(values)
            if hasattr(self.gimbal, "set_max_rate"):
                self.gimbal.set_max_rate(values["max_rate_dps"])
=======
            v = self._collect_values()
            self.cfg.setdefault("gimbal", {}).update(v)
            self._sync_gimbal_config_metadata()
            self.gimbal.update_settings(v)
            self.gimbal.set_max_rate(v["max_rate_dps"])
>>>>>>> 0b76ad61
            messagebox.showinfo("OK", "Max angular rate updated.")
        except Exception as exc:
            messagebox.showerror("Error", f"Apply max rate failed:\n{exc}")

    def on_apply_power(self) -> None:
        try:
            on = bool(self._var_get(self.v_power_on, True))
            if hasattr(self.gimbal, "send_power"):
                self.gimbal.send_power(on)
            messagebox.showinfo("OK", f"Power {'ON' if on else 'OFF'} applied.")
        except Exception as exc:
            messagebox.showerror("Error", f"Apply Power failed:\n{exc}")

    def on_connect_serial(self) -> None:
        try:
<<<<<<< HEAD
            values = self._active_runtime_values()
            self._write_back_state()
            if hasattr(self.gimbal, "update_settings"):
                self.gimbal.update_settings(values)
            if hasattr(self.gimbal, "open_serial"):
                self.gimbal.open_serial(values["serial_port"], values["serial_baud"])
            messagebox.showinfo("OK", f"Serial connected: {values['serial_port']} @ {values['serial_baud']}")
        except Exception as exc:
            messagebox.showerror("Error", f"Serial connect failed:\n{exc}")
=======
            v = self._collect_values()
            self.cfg.setdefault("gimbal", {}).update(v)
            self._sync_gimbal_config_metadata()
            self.gimbal.update_settings(v)
            self.gimbal.open_serial(v["serial_port"], v["serial_baud"])
            messagebox.showinfo("OK", f"Serial connected: {v['serial_port']} @ {v['serial_baud']}")
        except Exception as e:
            messagebox.showerror("Error", f"Serial connect failed:\n{e}")
>>>>>>> 0b76ad61

    def on_refresh_ports(self) -> None:
        try:
            self.cb_ports["values"] = self._enum_serial_ports()
        except Exception as exc:
            messagebox.showerror("Error", f"Port refresh failed:\n{exc}")

    def on_apply_ids(self) -> None:
        try:
            sysid = _as_int(self._var_get(self.v_mav_sysid, 1), 1)
            compid = _as_int(self._var_get(self.v_mav_compid, 154), 154)
            if hasattr(self.gimbal, "set_mav_ids"):
                self.gimbal.set_mav_ids(sysid, compid)
            messagebox.showinfo("OK", f"MAV IDs applied: sys={sysid}, comp={compid}")
        except Exception as exc:
            messagebox.showerror("Error", f"Apply IDs failed:\n{exc}")

    def on_save(self) -> None:
        try:
<<<<<<< HEAD
            self._write_back_state()
            cm = ConfigManager()
            ac = cm.load()
            data = ac.to_dict()
            data.setdefault("gimbal", {}).update(self.cfg.get("gimbal", {}))
            cm.save(AppConfig.from_dict(data))
=======
            v = self._collect_values()
            self.cfg.setdefault("gimbal", {}).update(v)
            self._sync_gimbal_config_metadata()
            cm = ConfigManager(); ac = cm.load(); d = ac.to_dict()
            d.setdefault("gimbal", {}).update(v)
            self._sync_gimbal_config_metadata()
            self._inject_presets_into_dict(d.setdefault("gimbal", {}))
            cm.save(AppConfig.from_dict(d))
>>>>>>> 0b76ad61
            messagebox.showinfo("Saved", "Gimbal settings saved.")
        except Exception as exc:
            messagebox.showerror("Error", f"Save failed:\n{exc}")

    def on_apply_close(self) -> None:
        try:
<<<<<<< HEAD
            values = self._active_runtime_values()
            self._write_back_state()
            if hasattr(self.gimbal, "update_settings"):
                self.gimbal.update_settings(values)
        except Exception as exc:
            messagebox.showerror("Error", f"Apply failed:\n{exc}")
=======
            v = self._collect_values()
            self.cfg.setdefault("gimbal", {}).update(v)
            self._sync_gimbal_config_metadata()
            self.gimbal.update_settings(v)
        except Exception as e:
            messagebox.showerror("Error", f"Apply failed:\n{e}")
>>>>>>> 0b76ad61
            return
        self.destroy()

    # ------------------------------------------------------------------
    # Status polling
    def _refresh_status_periodic(self) -> None:
        try:
            status = self.gimbal.get_status() if hasattr(self.gimbal, "get_status") else {}
            act = status.get("activated", True)
            mode = status.get("control_mode", "CTRL")
            r = status.get("current_roll_deg", 0.0)
            p = status.get("current_pitch_deg", 0.0)
            y = status.get("current_yaw_deg", 0.0)
            x = status.get("current_x", 0.0)
            yx = status.get("current_y", 0.0)
            z = status.get("current_z", 0.0)
            wx = status.get("wx", 0.0)
            wy = status.get("wy", 0.0)
            wz = status.get("wz", 0.0)
            mrate = status.get("max_rate_dps", self.v_max_rate.get())
            ser = status.get("serial_state", "-")
            hb = status.get("hb_rx_ok", False)
            sysid = status.get("mav_sysid", self.v_mav_sysid.get())
            compid = status.get("mav_compid", self.v_mav_compid.get())

            self.cur_x.set(f"{x:.2f}")
            self.cur_y.set(f"{yx:.2f}")
            self.cur_z.set(f"{z:.2f}")
            self.cur_r.set(f"{r:.1f}")
            self.cur_p.set(f"{p:.1f}")
            self.cur_yw.set(f"{y:.1f}")
            self.cur_wx.set(f"{wx:.2f}")
            self.cur_wy.set(f"{wy:.2f}")
            self.cur_wz.set(f"{wz:.2f}")

            self.lbl_status.configure(
                text=(
                    f"Status: {'On' if act else 'Off'} | Mode={mode} | "
                    f"Sys/Comp={sysid}/{compid} | MaxRate={mrate:.1f} dps | "
                    f"Serial={ser} | HB={hb}"
                )
            )
        except Exception:
            pass
        self.after(100, self._refresh_status_periodic)<|MERGE_RESOLUTION|>--- conflicted
+++ resolved
@@ -6,11 +6,8 @@
 from dataclasses import dataclass, field
 import tkinter as tk
 from tkinter import ttk, messagebox
-<<<<<<< HEAD
 from typing import Any, Dict, Iterable, List, Optional
-=======
-from typing import Dict, Any, List, Optional
->>>>>>> 0b76ad61
+
 
 from serial.tools import list_ports
 from utils.settings import ConfigManager, AppConfig  # type: ignore
@@ -20,11 +17,6 @@
 
 MAX_SENSOR_PRESETS = 6
 PRESET_VALUE_KEYS = [
-<<<<<<< HEAD
-=======
-    "generator_ip",
-    "generator_port",
->>>>>>> 0b76ad61
     "sensor_type",
     "sensor_id",
     "pos_x",
@@ -40,8 +32,6 @@
     "mav_sysid",
     "mav_compid",
 ]
-
-<<<<<<< HEAD
 
 def _as_int(value: Any, default: int) -> int:
     try:
@@ -249,8 +239,7 @@
             return self.presets[idx]
         return None
 
-=======
->>>>>>> 0b76ad61
+
 
 class GimbalControlsWindow(tk.Toplevel):
     def __init__(self, master: tk.Misc, cfg: Dict[str, Any], gimbal, log: logging.Logger) -> None:
@@ -271,26 +260,9 @@
         else:
             payload = SensorPresetData.from_dict(gimbal_cfg)
 
-<<<<<<< HEAD
         self.v_preset_index = tk.IntVar(value=self.bundle.selected_index)
         self.v_preset_name = tk.StringVar()
         self._preset_radios: List[ttk.Radiobutton] = []
-=======
-        self.presets: List[Optional[Dict[str, Any]]] = self._normalize_presets(gconf.get("presets"))
-        try:
-            init_preset_idx = int(gconf.get("selected_preset", 0) or 0)
-        except Exception:
-            init_preset_idx = 0
-        if not (0 <= init_preset_idx < MAX_SENSOR_PRESETS):
-            init_preset_idx = 0
-        self.v_preset_index = tk.IntVar(value=init_preset_idx)
-        self.v_preset_name = tk.StringVar()
-        self._preset_radios: List[ttk.Radiobutton] = []
-
-        # Generator
-        self.v_gen_ip   = tk.StringVar(value=gconf.get("generator_ip", "127.0.0.1"))
-        self.v_gen_port = tk.IntVar(value=int(gconf.get("generator_port", 15020)))
->>>>>>> 0b76ad61
 
         self.v_gen_ip = tk.StringVar(value=self.bundle.network.ip)
         self.v_gen_port = tk.IntVar(value=self.bundle.network.port)
@@ -324,20 +296,15 @@
         self.cur_wz = tk.StringVar(value="-")
 
         self._build_layout()
-<<<<<<< HEAD
         self._load_selected_preset(self.bundle.selected_index, apply_runtime=False)
         self._write_back_state()
-=======
-        self._apply_preset(init_preset_idx)
-        self._sync_gimbal_config_metadata()
->>>>>>> 0b76ad61
+
         self._refresh_status_periodic()
 
     # ------------------------------------------------------------------
     # UI construction helpers
     def _build_layout(self) -> None:
         pad = dict(padx=6, pady=4)
-<<<<<<< HEAD
         root = ttk.Frame(self, padding=10)
         root.grid(row=0, column=0, sticky="nsew")
 
@@ -367,27 +334,12 @@
         box.columnconfigure(1, weight=1)
 
         rb_holder = ttk.Frame(box)
-=======
-        frm = ttk.Frame(self, padding=10)
-        frm.grid(row=0, column=0, sticky="nsew")
-
-        row = 0
-
-        presets_box = ttk.Labelframe(frm, text="Sensor Presets")
-        presets_box.grid(row=row, column=0, columnspan=4, sticky="ew", **pad)
-        presets_box.columnconfigure(1, weight=1)
-
-        rb_holder = ttk.Frame(presets_box)
->>>>>>> 0b76ad61
         rb_holder.grid(row=0, column=0, columnspan=4, sticky="w", padx=4, pady=2)
         for idx in range(MAX_SENSOR_PRESETS):
             btn = ttk.Radiobutton(
                 rb_holder,
-<<<<<<< HEAD
                 text=f"Preset {idx + 1}",
-=======
-                text=self._format_preset_label(idx),
->>>>>>> 0b76ad61
+
                 variable=self.v_preset_index,
                 value=idx,
                 command=lambda i=idx: self.on_select_preset(i),
@@ -395,7 +347,7 @@
             btn.grid(row=0, column=idx, sticky="w", padx=2)
             self._preset_radios.append(btn)
 
-<<<<<<< HEAD
+
         ttk.Label(box, text="Name").grid(row=1, column=0, sticky="e", padx=4, pady=2)
         ttk.Entry(box, textvariable=self.v_preset_name, width=24).grid(row=1, column=1, sticky="we", padx=4, pady=2)
         ttk.Button(box, text="Save to Preset", command=self.on_save_preset).grid(row=1, column=2, sticky="w", padx=4, pady=2)
@@ -479,121 +431,7 @@
 
     def _build_status_section(self, parent: ttk.Frame, row: int, pad: Dict[str, int]) -> int:
         cur = ttk.Frame(parent)
-=======
-        ttk.Label(presets_box, text="Name").grid(row=1, column=0, sticky="e", padx=4, pady=(2, 2))
-        ttk.Entry(presets_box, textvariable=self.v_preset_name, width=24).grid(row=1, column=1, sticky="we", padx=4, pady=(2, 2))
-        ttk.Button(presets_box, text="Save to Preset", command=self.on_save_preset).grid(row=1, column=2, sticky="w", padx=4, pady=(2, 2))
-        ttk.Button(presets_box, text="Clear Preset", command=self.on_clear_preset).grid(row=1, column=3, sticky="w", padx=4, pady=(2, 2))
-
-        row += 1
-
-        # Generator
-        ttk.Label(frm, text="Generator (MORAI)").grid(row=row, column=0, columnspan=4, sticky="w", **pad)
-        row += 1
-        ttk.Label(frm, text="IP").grid(row=row, column=0, sticky="e", **pad)
-        ttk.Entry(frm, textvariable=self.v_gen_ip, width=18).grid(row=row, column=1, sticky="w", **pad)
-        ttk.Label(frm, text="Port").grid(row=row, column=2, sticky="e", **pad)
-        ttk.Entry(frm, textvariable=self.v_gen_port, width=8).grid(row=row, column=3, sticky="w", **pad)
-
-        row += 1
-
-        # Sensor
-        ttk.Label(frm, text="Sensor").grid(row=row, column=0, sticky="e", **pad)
-        ttk.Combobox(frm, textvariable=self.v_sensor_type_combo, values=SENSOR_COMBO_VALUES, state="readonly", width=16)\
-            .grid(row=row, column=1, sticky="w", **pad)
-        ttk.Label(frm, text="ID").grid(row=row, column=2, sticky="e", **pad)
-        ttk.Entry(frm, textvariable=self.v_sensor_id, width=8).grid(row=row, column=3, sticky="w", **pad)
-
-        row += 1
-
-        ttk.Separator(frm, orient=tk.HORIZONTAL).grid(row=row, column=0, columnspan=4, sticky="ew", pady=(6, 6))
-        row += 1
-
-        # Target pose
-        ttk.Label(frm, text="Target Pose (x,y,z,r,p,y) [m / deg]").grid(row=row, column=0, columnspan=4, sticky="w", **pad)
-        row += 1
-        ttk.Label(frm, text="x").grid(row=row, column=0, sticky="e", **pad)
-        ttk.Entry(frm, textvariable=self.v_pos_x, width=10).grid(row=row, column=1, sticky="w", **pad)
-        ttk.Label(frm, text="y").grid(row=row, column=2, sticky="e", **pad)
-        ttk.Entry(frm, textvariable=self.v_pos_y, width=10).grid(row=row, column=3, sticky="w", **pad)
-        row += 1
-        ttk.Label(frm, text="z").grid(row=row, column=0, sticky="e", **pad)
-        ttk.Entry(frm, textvariable=self.v_pos_z, width=10).grid(row=row, column=1, sticky="w", **pad)
-        ttk.Label(frm, text="roll").grid(row=row, column=2, sticky="e", **pad)
-        ttk.Entry(frm, textvariable=self.v_roll, width=10).grid(row=row, column=3, sticky="w", **pad)
-        row += 1
-        ttk.Label(frm, text="pitch").grid(row=row, column=0, sticky="e", **pad)
-        ttk.Entry(frm, textvariable=self.v_pitch, width=10).grid(row=row, column=1, sticky="w", **pad)
-        ttk.Label(frm, text="yaw").grid(row=row, column=2, sticky="e", **pad)
-        ttk.Entry(frm, textvariable=self.v_yaw, width=10).grid(row=row, column=3, sticky="w", **pad)
-
-        btns_pose = ttk.Frame(frm)
-        btns_pose.grid(row=row + 1, column=0, columnspan=4, sticky="e", **pad)
-        ttk.Button(btns_pose, text="Apply Pose", command=self.on_apply_pose).grid(row=0, column=0, padx=6)
-
-        row += 2
-
-        # Pose templates
-        tpl = ttk.Frame(frm)
-        tpl.grid(row=row, column=0, columnspan=4, sticky="we", **pad)
-        ttk.Label(tpl, text="Templates:").pack(side=tk.LEFT)
-        ttk.Button(tpl, text="Home",    command=lambda: self._set_tpl(0,0,0, 0,0,0)).pack(side=tk.LEFT, padx=2)
-        ttk.Button(tpl, text="Forward", command=lambda: self._set_tpl(None,None,None, 0,0,0)).pack(side=tk.LEFT, padx=2)
-        ttk.Button(tpl, text="Nadir",   command=lambda: self._set_tpl(None,None,None, 0,-90,0)).pack(side=tk.LEFT, padx=2)
-        ttk.Button(tpl, text="Left",    command=lambda: self._set_tpl(None,None,None, 0,0,-90)).pack(side=tk.LEFT, padx=2)
-        ttk.Button(tpl, text="Right",   command=lambda: self._set_tpl(None,None,None, 0,0,90)).pack(side=tk.LEFT, padx=2)
-
-        row += 1
-
-        # Max rate
-        ttk.Label(frm, text="Max Angular Rate (deg/s)").grid(row=row, column=0, sticky="e", **pad)
-        ttk.Entry(frm, textvariable=self.v_max_rate, width=10).grid(row=row, column=1, sticky="w", **pad)
-        ttk.Button(frm, text="Apply Max Rate", command=self.on_apply_max_rate).grid(row=row, column=3, sticky="e", **pad)
-
-        row += 1
-
-        ttk.Separator(frm, orient=tk.HORIZONTAL).grid(row=row, column=0, columnspan=4, sticky="ew", pady=(6, 6))
-        row += 1
-
-        # Power
-        ttk.Checkbutton(frm, text="Power ON", variable=self.v_power_on).grid(row=row, column=0, columnspan=2, sticky="w", **pad)
-        ttk.Button(frm, text="Apply Power", command=self.on_apply_power).grid(row=row, column=3, sticky="e", **pad)
-
-        row += 1
-
-        ttk.Separator(frm, orient=tk.HORIZONTAL).grid(row=row, column=0, columnspan=4, sticky="ew", pady=(6, 6))
-        row += 1
-
-        # MAVLink Serial + IDs
-        ttk.Label(frm, text="MAVLink Serial").grid(row=row, column=0, columnspan=4, sticky="w", **pad)
-        row += 1
-        ttk.Label(frm, text="Port").grid(row=row, column=0, sticky="e", **pad)
-        self.cb_ports = ttk.Combobox(frm, textvariable=self.v_serial_port, values=self._enum_serial_ports(), width=18)
-        self.cb_ports.grid(row=row, column=1, sticky="w", **pad)
-        ttk.Label(frm, text="Baud").grid(row=row, column=2, sticky="e", **pad)
-        ttk.Entry(frm, textvariable=self.v_baud, width=10).grid(row=row, column=3, sticky="w", **pad)
-
-        row += 1
-        ttk.Label(frm, text="System ID").grid(row=row, column=0, sticky="e", **pad)
-        ttk.Entry(frm, textvariable=self.v_mav_sysid, width=10).grid(row=row, column=1, sticky="w", **pad)
-        ttk.Label(frm, text="Component ID").grid(row=row, column=2, sticky="e", **pad)
-        ttk.Entry(frm, textvariable=self.v_mav_compid, width=10).grid(row=row, column=3, sticky="w", **pad)
-
-        row += 1
-        ids_btns = ttk.Frame(frm)
-        ids_btns.grid(row=row, column=0, columnspan=4, sticky="e", **pad)
-        ttk.Button(ids_btns, text="Apply IDs", command=self.on_apply_ids).grid(row=0, column=0, padx=6)
-        ttk.Button(ids_btns, text="Refresh Ports", command=self.on_refresh_ports).grid(row=0, column=1, padx=6)
-        ttk.Button(ids_btns, text="Connect Serial", command=self.on_connect_serial).grid(row=0, column=2, padx=6)
-
-        row += 1
-        ttk.Separator(frm, orient=tk.HORIZONTAL).grid(row=row, column=0, columnspan=4, sticky="ew", pady=(6, 6))
-
-        row += 1
-
-        # Current pose (live)
-        cur = ttk.Frame(frm)
->>>>>>> 0b76ad61
+
         cur.grid(row=row, column=0, columnspan=4, sticky="we", **pad)
         ttk.Label(cur, text="Current Pose:").grid(row=0, column=0, sticky="w")
         ttk.Label(cur, text="x").grid(row=1, column=0, sticky="e")
@@ -616,18 +454,9 @@
         self.lbl_status.grid(row=row + 1, column=0, columnspan=4, sticky="w", **pad)
         return row + 2
 
-<<<<<<< HEAD
     def _build_footer(self, parent: ttk.Frame, row: int, pad: Dict[str, int]) -> None:
         btns = ttk.Frame(parent)
         btns.grid(row=row, column=0, columnspan=4, sticky="e", **pad)
-=======
-        # Status line
-        self.lbl_status = ttk.Label(frm, text="Status: -")
-        self.lbl_status.grid(row=row + 1, column=0, columnspan=4, sticky="w", **pad)
-
-        btns = ttk.Frame(frm)
-        btns.grid(row=row + 2, column=0, columnspan=4, sticky="e", **pad)
->>>>>>> 0b76ad61
         ttk.Button(btns, text="Save", command=self.on_save).grid(row=0, column=0, padx=6)
         ttk.Button(btns, text="Apply & Close", command=self.on_apply_close).grid(row=0, column=1, padx=6)
 
@@ -732,7 +561,6 @@
         gimbal_cfg["presets"] = {"version": 2, "slots": bundle_dict["presets"]}
         gimbal_cfg["selected_preset"] = bundle_dict["selected_preset"]
 
-<<<<<<< HEAD
     def _apply_runtime(self, values: Dict[str, Any]) -> None:
         try:
             if hasattr(self.gimbal, "update_settings"):
@@ -776,140 +604,7 @@
 
     # ------------------------------------------------------------------
     # Actions
-=======
-    def _apply_values(self, values: Dict[str, Any]) -> None:
-        if "generator_ip" in values:
-            self.v_gen_ip.set(str(values["generator_ip"]))
-        if "generator_port" in values:
-            try:
-                self.v_gen_port.set(int(values["generator_port"]))
-            except Exception:
-                pass
-        if "sensor_type" in values:
-            try:
-                code = int(values["sensor_type"])
-            except Exception:
-                code = 0
-            if 0 <= code < len(SENSOR_COMBO_VALUES):
-                self.v_sensor_type_combo.set(SENSOR_COMBO_VALUES[code])
-            else:
-                self.v_sensor_type_combo.set(f"{code}: Sensor")
-        if "sensor_id" in values:
-            try:
-                self.v_sensor_id.set(int(values["sensor_id"]))
-            except Exception:
-                pass
-        if "pos_x" in values:
-            self.v_pos_x.set(float(values["pos_x"]))
-        if "pos_y" in values:
-            self.v_pos_y.set(float(values["pos_y"]))
-        if "pos_z" in values:
-            self.v_pos_z.set(float(values["pos_z"]))
-        if "init_roll_deg" in values:
-            self.v_roll.set(float(values["init_roll_deg"]))
-        if "init_pitch_deg" in values:
-            self.v_pitch.set(float(values["init_pitch_deg"]))
-        if "init_yaw_deg" in values:
-            self.v_yaw.set(float(values["init_yaw_deg"]))
-        if "max_rate_dps" in values:
-            self.v_max_rate.set(float(values["max_rate_dps"]))
-        if "power_on" in values:
-            self.v_power_on.set(bool(values["power_on"]))
-        if "serial_port" in values:
-            self.v_serial_port.set(str(values["serial_port"]))
-        if "serial_baud" in values:
-            try:
-                self.v_baud.set(int(values["serial_baud"]))
-            except Exception:
-                pass
-        if "mav_sysid" in values:
-            try:
-                self.v_mav_sysid.set(int(values["mav_sysid"]))
-            except Exception:
-                pass
-        if "mav_compid" in values:
-            try:
-                self.v_mav_compid.set(int(values["mav_compid"]))
-            except Exception:
-                pass
-
-    def _default_preset_name(self, idx: int) -> str:
-        return f"Preset {idx + 1}"
-
-    def _format_preset_label(self, idx: int) -> str:
-        preset = self.presets[idx]
-        base = self._default_preset_name(idx)
-        if preset and isinstance(preset, dict):
-            name = str(preset.get("name", "")).strip() or base
-            return f"{idx + 1}. {name}"
-        return f"{idx + 1}. {base}"
-
-    def _normalize_presets(self, raw: Any) -> List[Optional[Dict[str, Any]]]:
-        presets: List[Optional[Dict[str, Any]]] = []
-        if isinstance(raw, list):
-            for item in raw[:MAX_SENSOR_PRESETS]:
-                presets.append(self._normalize_single_preset(item))
-        while len(presets) < MAX_SENSOR_PRESETS:
-            presets.append(None)
-        return presets
-
-    def _normalize_single_preset(self, item: Any) -> Optional[Dict[str, Any]]:
-        if not isinstance(item, dict):
-            return None
-        name = str(item.get("name", "")).strip()
-        values = item.get("values")
-        if not isinstance(values, dict):
-            values = {k: item.get(k) for k in PRESET_VALUE_KEYS if k in item}
-        if not values:
-            return None
-        filtered = {k: values[k] for k in PRESET_VALUE_KEYS if k in values}
-        if not filtered:
-            return None
-        return {"name": name, "values": filtered}
-
-    def _sync_preset_widgets(self) -> None:
-        for idx, btn in enumerate(self._preset_radios):
-            btn.configure(text=self._format_preset_label(idx))
-        idx = int(self.v_preset_index.get())
-        preset = self.presets[idx]
-        if preset:
-            name = str(preset.get("name", "")).strip() or self._default_preset_name(idx)
-        else:
-            name = self._default_preset_name(idx)
-        self.v_preset_name.set(name)
-
-    def _apply_preset(self, idx: int) -> None:
-        if not (0 <= idx < MAX_SENSOR_PRESETS):
-            idx = 0
-            self.v_preset_index.set(idx)
-        preset = self.presets[idx]
-        if preset and isinstance(preset.get("values"), dict):
-            self._apply_values(preset["values"])
-        self._sync_preset_widgets()
-
-    def _export_presets(self) -> List[Optional[Dict[str, Any]]]:
-        exported: List[Optional[Dict[str, Any]]] = []
-        for preset in self.presets:
-            if preset and isinstance(preset.get("values"), dict):
-                exported.append({
-                    "name": str(preset.get("name", "")),
-                    "values": {k: preset["values"].get(k) for k in PRESET_VALUE_KEYS if k in preset["values"]},
-                })
-            else:
-                exported.append(None)
-        return exported
-
-    def _sync_gimbal_config_metadata(self) -> None:
-        gconf = self.cfg.setdefault("gimbal", {})
-        gconf["presets"] = self._export_presets()
-        gconf["selected_preset"] = int(self.v_preset_index.get())
-
-    def _inject_presets_into_dict(self, target: Dict[str, Any]) -> None:
-        target["presets"] = self._export_presets()
-        target["selected_preset"] = int(self.v_preset_index.get())
-
-    # ---------- actions ----------
->>>>>>> 0b76ad61
+
     def _set_tpl(self, x, y, z, r, p, yw):
         if x is not None:
             self.v_pos_x.set(x)
@@ -993,7 +688,6 @@
 
     def on_apply_pose(self) -> None:
         try:
-<<<<<<< HEAD
             values = self._active_runtime_values()
             self._write_back_state()
             if hasattr(self.gimbal, "update_settings"):
@@ -1003,34 +697,18 @@
                     values["pos_x"], values["pos_y"], values["pos_z"],
                     values["init_roll_deg"], values["init_pitch_deg"], values["init_yaw_deg"],
                 )
-=======
-            v = self._collect_values()
-            self.cfg.setdefault("gimbal", {}).update(v)
-            self._sync_gimbal_config_metadata()
-            self.gimbal.update_settings(v)
-            self.gimbal.set_target_pose(v["pos_x"], v["pos_y"], v["pos_z"],
-                                        v["init_roll_deg"], v["init_pitch_deg"], v["init_yaw_deg"])
->>>>>>> 0b76ad61
             messagebox.showinfo("OK", "Target pose applied (controller will drive to target).")
         except Exception as exc:
             messagebox.showerror("Error", f"Apply pose failed:\n{exc}")
 
     def on_apply_max_rate(self) -> None:
         try:
-<<<<<<< HEAD
             values = self._active_runtime_values()
             self._write_back_state()
             if hasattr(self.gimbal, "update_settings"):
                 self.gimbal.update_settings(values)
             if hasattr(self.gimbal, "set_max_rate"):
                 self.gimbal.set_max_rate(values["max_rate_dps"])
-=======
-            v = self._collect_values()
-            self.cfg.setdefault("gimbal", {}).update(v)
-            self._sync_gimbal_config_metadata()
-            self.gimbal.update_settings(v)
-            self.gimbal.set_max_rate(v["max_rate_dps"])
->>>>>>> 0b76ad61
             messagebox.showinfo("OK", "Max angular rate updated.")
         except Exception as exc:
             messagebox.showerror("Error", f"Apply max rate failed:\n{exc}")
@@ -1046,7 +724,6 @@
 
     def on_connect_serial(self) -> None:
         try:
-<<<<<<< HEAD
             values = self._active_runtime_values()
             self._write_back_state()
             if hasattr(self.gimbal, "update_settings"):
@@ -1056,16 +733,6 @@
             messagebox.showinfo("OK", f"Serial connected: {values['serial_port']} @ {values['serial_baud']}")
         except Exception as exc:
             messagebox.showerror("Error", f"Serial connect failed:\n{exc}")
-=======
-            v = self._collect_values()
-            self.cfg.setdefault("gimbal", {}).update(v)
-            self._sync_gimbal_config_metadata()
-            self.gimbal.update_settings(v)
-            self.gimbal.open_serial(v["serial_port"], v["serial_baud"])
-            messagebox.showinfo("OK", f"Serial connected: {v['serial_port']} @ {v['serial_baud']}")
-        except Exception as e:
-            messagebox.showerror("Error", f"Serial connect failed:\n{e}")
->>>>>>> 0b76ad61
 
     def on_refresh_ports(self) -> None:
         try:
@@ -1085,44 +752,25 @@
 
     def on_save(self) -> None:
         try:
-<<<<<<< HEAD
             self._write_back_state()
             cm = ConfigManager()
             ac = cm.load()
             data = ac.to_dict()
             data.setdefault("gimbal", {}).update(self.cfg.get("gimbal", {}))
             cm.save(AppConfig.from_dict(data))
-=======
-            v = self._collect_values()
-            self.cfg.setdefault("gimbal", {}).update(v)
-            self._sync_gimbal_config_metadata()
-            cm = ConfigManager(); ac = cm.load(); d = ac.to_dict()
-            d.setdefault("gimbal", {}).update(v)
-            self._sync_gimbal_config_metadata()
-            self._inject_presets_into_dict(d.setdefault("gimbal", {}))
-            cm.save(AppConfig.from_dict(d))
->>>>>>> 0b76ad61
             messagebox.showinfo("Saved", "Gimbal settings saved.")
         except Exception as exc:
             messagebox.showerror("Error", f"Save failed:\n{exc}")
 
     def on_apply_close(self) -> None:
         try:
-<<<<<<< HEAD
             values = self._active_runtime_values()
             self._write_back_state()
             if hasattr(self.gimbal, "update_settings"):
                 self.gimbal.update_settings(values)
         except Exception as exc:
             messagebox.showerror("Error", f"Apply failed:\n{exc}")
-=======
-            v = self._collect_values()
-            self.cfg.setdefault("gimbal", {}).update(v)
-            self._sync_gimbal_config_metadata()
-            self.gimbal.update_settings(v)
-        except Exception as e:
-            messagebox.showerror("Error", f"Apply failed:\n{e}")
->>>>>>> 0b76ad61
+
             return
         self.destroy()
 

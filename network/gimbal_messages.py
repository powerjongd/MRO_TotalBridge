--- conflicted
+++ resolved
@@ -24,11 +24,7 @@
 
 
 def _legacy_rpy_to_sim(roll: float, pitch: float, yaw: float) -> Tuple[float, float, float]:
-<<<<<<< HEAD
     """Return simulator ``(Pitch, Yaw, Roll)`` from legacy ``(roll, pitch, yaw)``."""
-=======
-    """Map legacy roll/pitch/yaw so ``Pitch←Roll, Yaw←Pitch, Roll←Yaw``."""
->>>>>>> dc8fcd25
 
     return float(roll), float(pitch), float(yaw)
 
